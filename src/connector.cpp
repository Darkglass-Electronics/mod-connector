// SPDX-FileCopyrightText: 2024-2025 Filipe Coelho <falktx@darkglass.com>
// SPDX-License-Identifier: ISC

#define MOD_LOG_GROUP "connector"

#include "connector.hpp"
#include "json.hpp"
#include "utils.hpp"

#include <cstddef>
#include <cstring>
#include <fstream>
#include <map>
#include <optional>

#define KXSTUDIO__Reset_full 1
#define KXSTUDIO__Reset_soft 2

#define JSON_PRESET_VERSION_CURRENT 0
#define JSON_PRESET_VERSION_MIN_SUPPORTED 0
#define JSON_PRESET_VERSION_MAX_SUPPORTED 0

#ifdef BINDING_ACTUATOR_IDS
static constexpr const char* kBindingActuatorIDs[NUM_BINDING_ACTUATORS] = { BINDING_ACTUATOR_IDS };
#endif

using BindingIterator = std::list<HostConnector::Binding>::iterator;
using BindingIteratorConst = std::list<HostConnector::Binding>::const_iterator;

// --------------------------------------------------------------------------------------------------------------------

static void resetParam(HostConnector::Parameter& paramdata)
{
    paramdata = {};
    paramdata.meta.max = 1.f;
}

static void resetBlock(HostConnector::Block& blockdata)
{
    blockdata.enabled = false;
    blockdata.uri.clear();
    blockdata.quickPotSymbol.clear();
    blockdata.meta.quickPotIndex = 0;
    blockdata.meta.hasScenes = false;
    blockdata.meta.numInputs = 0;
    blockdata.meta.numOutputs = 0;
    blockdata.meta.numSideInputs = 0;
    blockdata.meta.numSideOutputs = 0;
    blockdata.meta.name.clear();
    blockdata.meta.abbreviation.clear();

    for (uint8_t p = 0; p < MAX_PARAMS_PER_BLOCK; ++p)
        resetParam(blockdata.parameters[p]);

    for (uint8_t s = 0; s <= NUM_SCENES_PER_PRESET; ++s)
        for (uint8_t p = 0; p < MAX_PARAMS_PER_BLOCK; ++p)
            blockdata.sceneValues[s][p].used = false;
}

static void allocBlock(HostConnector::Block& blockdata)
{
    blockdata.parameters.resize(MAX_PARAMS_PER_BLOCK);

    for (uint8_t s = 0; s <= NUM_SCENES_PER_PRESET; ++s)
        blockdata.sceneValues[s].resize(MAX_PARAMS_PER_BLOCK);
}

static void initBlock(HostConnector::Block& blockdata,
                      const Lv2Plugin* const plugin,
                      const uint8_t numInputs,
                      const uint8_t numOutputs,
                      const uint8_t numSideInputs,
                      const uint8_t numSideOutputs,
                      std::optional<std::map<std::string, uint8_t>> symbolToIndexMapOpt = {})
{
    assert(plugin != nullptr);

    blockdata.enabled = true;
    blockdata.uri = plugin->uri;
    blockdata.quickPotSymbol.clear();

    blockdata.meta.quickPotIndex = 0;
    blockdata.meta.hasScenes = false;
    blockdata.meta.numInputs = numInputs;
    blockdata.meta.numOutputs = numOutputs;
    blockdata.meta.numSideInputs = numSideInputs;
    blockdata.meta.numSideOutputs = numSideOutputs;
    blockdata.meta.name = plugin->name;
    blockdata.meta.abbreviation = plugin->abbreviation;

    uint8_t numParams = 0;
    for (const Lv2Port& port : plugin->ports)
    {
        if ((port.flags & (Lv2PortIsControl|Lv2ParameterHidden)) != Lv2PortIsControl)
            continue;

        switch (port.designation)
        {
        case kLv2DesignationNone:
            break;
        case kLv2DesignationEnabled:
        case kLv2DesignationReset:
            // skip parameter
            continue;
        case kLv2DesignationQuickPot:
            blockdata.quickPotSymbol = port.symbol;
            blockdata.meta.quickPotIndex = numParams;
            break;
        }

        if (symbolToIndexMapOpt.has_value())
            symbolToIndexMapOpt.value()[port.symbol] = numParams;

        blockdata.parameters[numParams++] = {
            .symbol = port.symbol,
            .value = port.def,
            .meta = {
                .flags = port.flags,
                .def = port.def,
                .min = port.min,
                .max = port.max,
                .name = port.name,
                .shortname = port.shortname,
                .unit = port.unit,
                .scalePoints = port.scalePoints,
            },
        };

        if (numParams == MAX_PARAMS_PER_BLOCK)
            break;
    }

    if (blockdata.quickPotSymbol.empty() && numParams != 0)
        blockdata.quickPotSymbol = blockdata.parameters[0].symbol;

    for (uint8_t p = numParams; p < MAX_PARAMS_PER_BLOCK; ++p)
        resetParam(blockdata.parameters[p]);

    for (uint8_t s = 0; s <= NUM_SCENES_PER_PRESET; ++s)
    {
        for (uint8_t p = 0; p < MAX_PARAMS_PER_BLOCK; ++p)
            blockdata.sceneValues[s][p].used = false;
    }
}

// --------------------------------------------------------------------------------------------------------------------

static bool getSupportedPluginIO(const Lv2Plugin* const plugin,
                                 uint8_t& numInputs,
                                 uint8_t& numOutputs,
                                 uint8_t& numSideInputs,
                                 uint8_t& numSideOutputs)
{
    assert(plugin != nullptr);

    numInputs = numOutputs = numSideInputs = numSideOutputs = 0;
    for (const Lv2Port& port : plugin->ports)
    {
        if ((port.flags & Lv2PortIsAudio) == 0)
            continue;

        if ((port.flags & Lv2PortIsSidechain) != 0)
        {
            if (++((port.flags & Lv2PortIsOutput) != 0 ? numSideOutputs : numSideInputs) > 1)
                break;
        }
        else
        {
            if (++((port.flags & Lv2PortIsOutput) != 0 ? numOutputs : numInputs) > 2)
                break;
        }
    }

    return numInputs <= 2 && numOutputs <= 2 && numSideInputs <= 1 && numSideOutputs <= 1;
}

// --------------------------------------------------------------------------------------------------------------------

static bool isNullBlock(const HostConnector::Block& blockdata)
{
    return isNullURI(blockdata.uri);
}

// --------------------------------------------------------------------------------------------------------------------

static bool shouldBlockBeStereo(const HostConnector::ChainRow& chaindata, const uint8_t block)
{
    assert(block < NUM_BLOCKS_PER_PRESET);

    if (chaindata.capture[0] != chaindata.capture[1])
        return true;

    for (uint8_t bl = block - 1; bl != UINT8_MAX; --bl)
    {
        if (isNullBlock(chaindata.blocks[bl]))
            continue;
        if (chaindata.blocks[bl].meta.numOutputs == 2)
            return true;
    }

    return false;
}

// --------------------------------------------------------------------------------------------------------------------

HostConnector::HostConnector()
{
    for (uint8_t p = 0; p < NUM_PRESETS_PER_BANK; ++p)
    {
        allocPreset(_presets[p]);
        resetPreset(_presets[p]);
    }

    allocPreset(_current);
    resetPreset(_current);

    ok = _host.last_error.empty();

    if (ok)
        hostReady();
}

// --------------------------------------------------------------------------------------------------------------------

bool HostConnector::reconnect()
{
    if (_host.reconnect())
    {
        hostReady();
        return true;
    }

    return false;
}

// --------------------------------------------------------------------------------------------------------------------

std::string HostConnector::getBlockId(const uint8_t row, const uint8_t block) const
{
    const HostBlockPair hbp = _mapper.get(_current.preset, row, block);

    if (hbp.id == kMaxHostInstances)
        return {};

    if (hbp.pair == kMaxHostInstances)
        return format("effect_%u", hbp.id);

    return format("effect_%u + effect_%u", hbp.id, hbp.pair);
}

// --------------------------------------------------------------------------------------------------------------------

void HostConnector::printStateForDebug(const bool withBlocks, const bool withParams, const bool withBindings) const
{
    if (_mod_log_level() < 3)
        return;

    fprintf(stderr, "------------------------------------------------------------------\n");
    fprintf(stderr, "Dumping current state:\n");
    fprintf(stderr, "\tPreset: %u\n", _current.preset);
    fprintf(stderr, "\tScene: %u\n", _current.scene);
    fprintf(stderr, "\tNum loaded plugins: %u\n", _current.numLoadedPlugins);
    fprintf(stderr, "\tDirty: %s\n", bool2str(_current.dirty));
    fprintf(stderr, "\tFilename: %s\n", _current.filename.c_str());
    fprintf(stderr, "\tName: %s\n", _current.name.c_str());

    for (uint8_t row = 0; row < NUM_BLOCK_CHAIN_ROWS && (withBlocks || withParams); ++row)
    {
       #if NUM_BLOCK_CHAIN_ROWS != 1
        fprintf(stderr, "\n\t--- Row %u\n", row);
       #endif

        for (uint8_t bl = 0; bl < NUM_BLOCKS_PER_PRESET && (withBlocks || withParams); ++bl)
        {
            const Block& blockdata(_current.chains[row].blocks[bl]);

            if (isNullBlock(blockdata))
            {
                fprintf(stderr, "\n\tBlock %u: (empty)\n", bl);
                continue;
            }

            fprintf(stderr, "\n\tBlock %u: %s | %s\n", bl, blockdata.uri.c_str(), blockdata.meta.name.c_str());

            if (withBlocks)
            {
                fprintf(stderr, "\t\tQuick Pot: '%s' | %u\n", blockdata.quickPotSymbol.c_str(), blockdata.meta.quickPotIndex);
                fprintf(stderr, "\t\tHas scenes: %s\n", bool2str(blockdata.meta.hasScenes));
                fprintf(stderr, "\t\tnumInputs: %u\n", blockdata.meta.numInputs);
                fprintf(stderr, "\t\tnumOutputs: %u\n", blockdata.meta.numOutputs);
                fprintf(stderr, "\t\tnumSideInputs: %u\n", blockdata.meta.numSideInputs);
                fprintf(stderr, "\t\tnumSideOutputs: %u\n", blockdata.meta.numSideOutputs);
            }

            for (uint8_t p = 0; p < MAX_PARAMS_PER_BLOCK && withParams; ++p)
            {
                const Parameter& paramdata(blockdata.parameters[p]);

                fprintf(stderr, "\t\tParameter %u: '%s' | '%s'\n", p, paramdata.symbol.c_str(), paramdata.meta.name.c_str());
                fprintf(stderr, "\t\t\tFlags: %x\n", paramdata.meta.flags);
                fprintf(stderr, "\t\t\tDefault: %f\n", paramdata.meta.def);
                fprintf(stderr, "\t\t\tMinimum: %f\n", paramdata.meta.min);
                fprintf(stderr, "\t\t\tMaximum: %f\n", paramdata.meta.max);
                fprintf(stderr, "\t\t\tUnit: %s\n", paramdata.meta.unit.c_str());
            }
        }
    }

    for (uint8_t hwid = 0; hwid < NUM_BINDING_ACTUATORS && withBindings; ++hwid)
    {
       #ifdef BINDING_ACTUATOR_IDS
        const std::string hwname = kBindingActuatorIDs[hwid];
       #else
        const std::string hwname = std::to_string(hwid + 1);
       #endif
        fprintf(stderr, "\n\tBindings for '%s':\n", hwname.c_str());

        if (_current.bindings[hwid].empty())
        {
            fprintf(stderr, "\t\t(empty)\n");
            continue;
        }

        for (const Binding& bindingdata : _current.bindings[hwid])
        {
            fprintf(stderr, "\t\t- Block %u, Parameter '%s' | %u\n",
                    bindingdata.block,
                    bindingdata.parameterSymbol.c_str(),
                    bindingdata.meta.parameterIndex);
        }
    }
}

// --------------------------------------------------------------------------------------------------------------------

const HostConnector::Preset& HostConnector::getBankPreset(const uint8_t preset) const
{
    assert(preset < NUM_PRESETS_PER_BANK);

    return _presets[preset];
}

// --------------------------------------------------------------------------------------------------------------------

const HostConnector::Preset& HostConnector::getCurrentPreset(const uint8_t preset) const
{
    assert(preset < NUM_PRESETS_PER_BANK);

    return _current.preset != preset ? _presets[preset] : _current;
}

// --------------------------------------------------------------------------------------------------------------------

void HostConnector::loadBankFromPresetFiles(const std::array<std::string, NUM_PRESETS_PER_BANK>& filenames)
{
    mod_log_debug("loadBankFromPresetFiles(...)");

    uint8_t numLoadedPluginsInFirstPreset = 0;

    for (uint8_t pr = 0; pr < NUM_PRESETS_PER_BANK; ++pr)
    {
        Preset& presetdata = _presets[pr];

        std::ifstream f(filenames[pr]);
        nlohmann::json j;

        presetdata.filename = filenames[pr];

        try {
            j = nlohmann::json::parse(f);
        } catch (const std::exception& e) {
            mod_log_warn("failed to parse \"%s\": %s", filenames[pr].c_str(), e.what());
            resetPreset(presetdata);
            continue;
        } catch (...) {
            mod_log_warn("failed to parse \"%s\": unknown exception", filenames[pr].c_str());
            resetPreset(presetdata);
            continue;
        }

        if (! j.contains("preset"))
        {
            mod_log_warn("failed to load \"%s\": missing required fields 'preset'", filenames[pr].c_str());
            resetPreset(presetdata);
            continue;
        }

        if (! j.contains("type"))
        {
            mod_log_warn("failed to load \"%s\": missing required field 'type'", filenames[pr].c_str());
            resetPreset(presetdata);
            continue;
        }

        if (! j.contains("version"))
        {
            mod_log_warn("failed to load \"%s\": missing required field 'version'", filenames[pr].c_str());
            resetPreset(presetdata);
            continue;
        }

        try {
            if (j["type"].get<std::string>() != "preset")
            {
                mod_log_warn("failed to load \"%s\": file is not preset type", filenames[pr].c_str());
                resetPreset(presetdata);
                continue;
            }

            const int version = j["version"].get<int>();
            if (version < JSON_PRESET_VERSION_MIN_SUPPORTED || version > JSON_PRESET_VERSION_MAX_SUPPORTED)
            {
                mod_log_warn("failed to load \"%s\": version mismatch", filenames[pr].c_str());
                resetPreset(presetdata);
                continue;
            }

            j = j["preset"].get<nlohmann::json>();
        } catch (const std::exception& e) {
            mod_log_warn("failed to parse \"%s\": %s", filenames[pr].c_str(), e.what());
            resetPreset(presetdata);
            continue;
        } catch (...) {
            mod_log_warn("failed to parse \"%s\": unknown exception", filenames[pr].c_str());
            resetPreset(presetdata);
            continue;
        }

        const uint8_t numLoadedPlugins = hostLoadPreset(presetdata, j);

        if (pr == 0)
            numLoadedPluginsInFirstPreset = numLoadedPlugins;
    }

    // always start with the first preset and scene
    static_cast<Preset&>(_current) = _presets[0];
    _current.preset = 0;
    _current.scene = 0;
    _current.numLoadedPlugins = numLoadedPluginsInFirstPreset;
    _current.dirty = false;

    const Host::NonBlockingScope hnbs(_host);
    hostClearAndLoadCurrentBank();
}

// --------------------------------------------------------------------------------------------------------------------

bool HostConnector::saveBankToPresetFiles(const std::array<std::string, NUM_PRESETS_PER_BANK>& filenames)
{
    mod_log_debug("saveBankToPresetFiles(...)");

    for (uint8_t pr = 0; pr < NUM_PRESETS_PER_BANK; ++pr) {
        assert_return(!filenames[pr].empty(), false);
    }

    for (uint8_t pr = 0; pr < NUM_PRESETS_PER_BANK; ++pr)
    {
        nlohmann::json j;
        do {
            try {
                j["version"] = JSON_PRESET_VERSION_CURRENT;
                j["type"] = "preset";
                j["preset"] = nlohmann::json::object({});
            } catch (...) {
                break;
            }

            hostSavePreset(_presets[pr], j["preset"]);
        } while (false);

        std::ofstream o(filenames[pr]);
        o << std::setw(2) << j << std::endl;
    }

    return true;
}

// --------------------------------------------------------------------------------------------------------------------

bool HostConnector::loadCurrentPresetFromFile(const char* const filename, const bool replaceDefault)
{
    mod_log_debug("loadCurrentPresetFromFile(\"%s\")", filename);

    std::ifstream f(filename);
    nlohmann::json j;

    try {
        j = nlohmann::json::parse(f);
    } catch (...) {
        return false;
    }

    if (! (j.contains("preset") && j.contains("type") && j.contains("version")))
        return false;

    try {
        if (j["type"].get<std::string>() != "preset")
        {
            mod_log_warn("loadPresetFromFile(\"%s\"): failed, file is not preset type", filename);
            return false;
        }

        const int version = j["version"].get<int>();
        if (version < JSON_PRESET_VERSION_MIN_SUPPORTED || version > JSON_PRESET_VERSION_MAX_SUPPORTED)
        {
            mod_log_warn("loadPresetFromFile(\"%s\"): failed, version mismatch", filename);
            return false;
        }

        j = j["preset"].get<nlohmann::json>();
    } catch (...) {
        return false;
    }

    // store old active preset in memory before doing anything
    const Current old = _current;

    // load new preset data
    hostLoadPreset(_current, j);
    _current.filename = filename;

    // switch old preset with new one
    hostSwitchPreset(old);

    if (replaceDefault)
        _presets[_current.preset] = _current;

    return true;
}

// --------------------------------------------------------------------------------------------------------------------

bool HostConnector::saveCurrentPresetToFile(const char* filename)
{
    mod_log_debug("saveCurrentPresetToFile(\"%s\")", filename);

    nlohmann::json j;
    try {
        j["version"] = JSON_PRESET_VERSION_CURRENT;
        j["type"] = "preset";
        j["preset"] = nlohmann::json::object({});
    } catch (...) {
        return false;
    }

    // copy current data into preset data
    _presets[_current.preset] = static_cast<Preset&>(_current);

    // store parameter values from default scene, if in use
    for (uint8_t row = 0; row < NUM_BLOCK_CHAIN_ROWS; ++row)
    {
        for (uint8_t bl = 0; bl < NUM_BLOCKS_PER_PRESET; ++bl)
        {
            Block& blockdata = _current.chains[row].blocks[bl];
            if (isNullBlock(blockdata))
                continue;

            for (uint8_t p = 0; p < MAX_PARAMS_PER_BLOCK; ++p)
            {
                Parameter& paramdata = blockdata.parameters[p];
                if (isNullURI(paramdata.symbol))
                    break;
                if ((paramdata.meta.flags & Lv2PortIsOutput) != 0)
                    continue;

                if (blockdata.sceneValues[0][p].used)
                    paramdata.value = blockdata.sceneValues[0][p].value;
            }
        }
    }

    hostSavePreset(_current, j["preset"]);

    {
        std::ofstream o(filename);
        o << std::setw(2) << j << std::endl;
    }

    _current.dirty = false;
    _current.filename = filename;
    return true;
}

// --------------------------------------------------------------------------------------------------------------------

bool HostConnector::saveCurrentPreset()
{
    mod_log_debug("saveCurrentPreset()");

    if (_current.filename.empty())
        return false;

    return saveCurrentPresetToFile(_current.filename.c_str());
}

// --------------------------------------------------------------------------------------------------------------------

void HostConnector::clearCurrentPreset()
{
    mod_log_debug("clearCurrentPreset()");

    if (_current.numLoadedPlugins == 0)
        return;

    const Host::NonBlockingScope hnbs(_host);

    _host.feature_enable(Host::kFeatureProcessing, Host::kProcessingOffWithFadeOut);

    for (uint8_t row = 0; row < NUM_BLOCK_CHAIN_ROWS; ++row)
    {
        for (uint8_t bl = 0; bl < NUM_BLOCKS_PER_PRESET; ++bl)
        {
            if (!isNullBlock(_current.chains[row].blocks[bl]))
                hostRemoveInstanceForBlock(row, bl);

            resetBlock(_current.chains[row].blocks[bl]);
        }
    }

    for (uint8_t hwid = 0; hwid < NUM_BINDING_ACTUATORS; ++hwid)
        _current.bindings[hwid].clear();

    _current.scene = 0;
    _current.numLoadedPlugins = 0;
    _current.dirty = true;

    // direct connections
    _host.connect(JACK_CAPTURE_PORT_1, JACK_PLAYBACK_PORT_1);
    _host.connect(JACK_CAPTURE_PORT_2, JACK_PLAYBACK_PORT_2);

    _host.feature_enable(Host::kFeatureProcessing, Host::kProcessingOnWithFadeIn);
}

// --------------------------------------------------------------------------------------------------------------------

void HostConnector::setCurrentPresetName(const char* const name)
{
    mod_log_debug("setCurrentPresetName(\"%s\")", name);

    if (_current.name == name)
        return;

<<<<<<< HEAD
    const Host::NonBlockingScope hnbs(_host);

    _host.feature_enable(Host::kFeatureProcessing, Host::kProcessingOffWithFadeOut);

    for (uint8_t b = 0; b < NUM_BLOCKS_PER_PRESET; ++b)
    {
        if (! isNullURI(_current.blocks[b].uri))
            hostRemoveInstanceForBlock(b);

        resetBlock(_current.blocks[b]);
    }

    for (uint8_t hwid = 0; hwid < NUM_BINDING_ACTUATORS; ++hwid)
        _current.bindings[hwid].clear();

    _current.scene = 0;
    _current.numLoadedPlugins = 0;
    _current.dirty = true;

    // direct connections
    _host.connect(jackCapturePort1.c_str(), jackPlaybackPort1.c_str());
    _host.connect(jackCapturePort2.c_str(), jackPlaybackPort2.c_str());

    _host.feature_enable(Host::kFeatureProcessing, Host::kProcessingOnWithFadeIn);
}

// --------------------------------------------------------------------------------------------------------------------

void HostConnector::setCurrentPresetName(const char* const name)
{
=======
>>>>>>> 6b54d49d
    _current.name = name;
    _current.dirty = true;
}

// --------------------------------------------------------------------------------------------------------------------

bool HostConnector::enableBlock(const uint8_t row, const uint8_t block, const bool enable)
{
    mod_log_debug("enableBlock(%u, %u, %s)", row, block, bool2str(enable));
    assert(row < NUM_BLOCK_CHAIN_ROWS);
    assert(block < NUM_BLOCKS_PER_PRESET);

    Block& blockdata(_current.chains[row].blocks[block]);
    assert_return(!isNullBlock(blockdata), false);

    const HostBlockPair hbp = _mapper.get(_current.preset, row, block);
    assert_return(hbp.id != kMaxHostInstances, false);

    blockdata.enabled = enable;
    _current.dirty = true;
    _host.bypass(hbp.id, !enable);

    if (hbp.pair != kMaxHostInstances)
        _host.bypass(hbp.pair, !enable);

    return true;
}

// --------------------------------------------------------------------------------------------------------------------

bool HostConnector::reorderBlock(const uint8_t row, const uint8_t orig, const uint8_t dest)
{
    mod_log_debug("reorderBlock(%u, %u, %u)", row, orig, dest);
    assert(row < NUM_BLOCK_CHAIN_ROWS);
    assert(orig < NUM_BLOCKS_PER_PRESET);
    assert(dest < NUM_BLOCKS_PER_PRESET);

    if (orig == dest)
    {
        mod_log_warn("reorderBlock(%u, %u, %u) - orig == dest, rejected", row, orig, dest);
        return false;
    }

    ChainRow& chain = _current.chains[row];

    // check if we need to re-do any connections
    bool reconnect = false;
    const bool blockIsEmpty = isNullBlock(chain.blocks[orig]);
    const uint8_t left = std::min(orig, dest);
    const uint8_t right = std::max(orig, dest);
    const uint8_t blockStart = std::max(0, left - 1);
    const uint8_t blockEnd = std::min(NUM_BLOCKS_PER_PRESET - 1, right + 1);

    for (uint8_t i = blockStart; i <= blockEnd; ++i)
    {
        if (orig == i)
            continue;
        if (isNullBlock(chain.blocks[i]))
            continue;
        reconnect = true;
        break;
    }

    if (blockIsEmpty && ! reconnect)
    {
        mod_log_warn("reorderBlock(%u, %u, %u) - there is nothing to reorder, rejected", row, orig, dest);
        return false;
    }

    mod_log_info("reorderBlock(%u, %u, %u) - reconnect %s, blockIsEmpty %s, start %u, end %u",
                 row, orig, dest, bool2str(reconnect), bool2str(blockIsEmpty), blockStart, blockEnd);

    const Host::NonBlockingScope hnbs(_host);

    if (reconnect && ! blockIsEmpty)
    {
        hostDisconnectAllBlockInputs(row, orig);
        hostDisconnectAllBlockOutputs(row, orig);
    }

    // moving block backwards to the left
    // a b c d e! f
    // a b c e! d f
    // a b e! c d f
    // a e! b c d f
    if (orig > dest)
    {
        for (int i = orig; i > dest; --i)
        {
            if (reconnect && !isNullBlock(chain.blocks[i - 1]))
            {
                hostDisconnectAllBlockInputs(row, i - 1);
                hostDisconnectAllBlockOutputs(row, i - 1);
            }
            std::swap(chain.blocks[i], chain.blocks[i - 1]);
        }
    }

    // moving block forward to the right
    // a b! c d e f
    // a c b! d e f
    // a c d b! e f
    // a c d e b! f
    else
    {
        for (int i = orig; i < dest; ++i)
        {
            if (reconnect && !isNullBlock(chain.blocks[i + 1]))
            {
                hostDisconnectAllBlockInputs(row, i + 1);
                hostDisconnectAllBlockOutputs(row, i + 1);
            }
            std::swap(chain.blocks[i], chain.blocks[i + 1]);
        }
    }

    _mapper.reorder(_current.preset, row, orig, dest);

    if (reconnect)
        hostEnsureStereoChain(row, blockStart);

    // update bindings
    for (uint8_t hwid = 0; hwid < NUM_BINDING_ACTUATORS; ++hwid)
    {
        for (Binding& bindingdata : _current.bindings[hwid])
        {
            if (bindingdata.row != row)
                continue;
            if (bindingdata.block < left || bindingdata.block > right)
                continue;

            // block matches orig, moving it to dest
            if (bindingdata.block == orig)
                bindingdata.block = dest;

            // block matches dest, moving it by +1 or -1 accordingly
            else if (bindingdata.block == dest)
                bindingdata.block += orig > dest ? 1 : -1;

            // block > dest, moving +1
            else if (bindingdata.block > dest)
                ++bindingdata.block;

            // block < dest, moving -1
            else
                --bindingdata.block;
        }
    }

    _current.dirty = true;
    return true;
}

// --------------------------------------------------------------------------------------------------------------------

bool HostConnector::replaceBlock(const uint8_t row, const uint8_t block, const char* const uri)
{
    mod_log_debug("replaceBlock(%u, %u, \"%s\")", row, block, uri);
    assert(row < NUM_BLOCK_CHAIN_ROWS);
    assert(block < NUM_BLOCKS_PER_PRESET);

    ChainRow& chaindata(_current.chains[row]);
    assert_return(!chaindata.capture[0].empty(), false);

    Block& blockdata(chaindata.blocks[block]);
    const uint8_t oldNumSideInputs = blockdata.meta.numSideInputs;

    const Host::NonBlockingScope hnbs(_host);

    if (!isNullURI(uri))
    {
        const Lv2Plugin* const plugin = lv2world.get_plugin_by_uri(uri);
        assert_return(plugin != nullptr, false);

        // we only do changes after verifying that the requested plugin exists and is valid
        uint8_t numInputs, numOutputs, numSideInputs, numSideOutputs;
        if (!getSupportedPluginIO(plugin, numInputs, numOutputs, numSideInputs, numSideOutputs))
        {
            mod_log_warn("replaceBlock(%u, %s): unsupported IO, rejected", block, uri);
            return false;
        }

        if (!isNullBlock(blockdata))
        {
            --_current.numLoadedPlugins;
            hostRemoveAllBlockBindings(row, block);
            hostRemoveInstanceForBlock(row, block);
        }

        // activate dual mono if previous plugin is stereo or also dualmono
        bool dualmono = numInputs == 1 && shouldBlockBeStereo(chaindata, block);

        HostBlockPair hbp = { _mapper.add(_current.preset, row, block), kMaxHostInstances };

        bool added = _host.add(uri, hbp.id);
        if (added)
        {
            mod_log_debug("block %u loaded plugin %s", block, uri);

            if (dualmono)
            {
                hbp.pair = _mapper.add_pair(_current.preset, row, block);

                if (! _host.add(uri, hbp.pair))
                {
                    mod_log_warn("block %u failed to load dual-mono plugin %s: %s",
                                 block, uri, _host.last_error.c_str());

                    added = false;
                    _host.remove(hbp.id);
                }
            }
        }
        else
        {
            mod_log_warn("block %u failed to load plugin %s: %s", block, uri, _host.last_error.c_str());
        }

        if (added)
        {
            ++_current.numLoadedPlugins;
            initBlock(blockdata, plugin, numInputs, numOutputs, numSideInputs, numSideOutputs);
            hostSetupSideIO(row, block, hbp, plugin);
        }
        else
        {
            resetBlock(blockdata);
            _mapper.remove(_current.preset, row, block);
        }
    }
    else if (!isNullBlock(blockdata))
    {
        --_current.numLoadedPlugins;
        hostRemoveAllBlockBindings(row, block);
        hostRemoveInstanceForBlock(row, block);
        resetBlock(blockdata);
    }
    else
    {
        mod_log_warn("replaceBlock(%u, %s): already empty, rejected", block, uri);
        return false;
    }

    if (!isNullBlock(blockdata))
    {
        // replace old direct connections if this is the first plugin
        if (_current.numLoadedPlugins == 1)
        {
<<<<<<< HEAD
            _host.disconnect(jackCapturePort1.c_str(), jackPlaybackPort1.c_str());
            _host.disconnect(jackCapturePort2.c_str(), jackPlaybackPort2.c_str());
            hostConnectBlockToSystemInput(block);
            hostConnectBlockToSystemOutput(block);
=======
            assert(row == 0);
            _host.disconnect(JACK_CAPTURE_PORT_1, JACK_PLAYBACK_PORT_1);
            _host.disconnect(JACK_CAPTURE_PORT_2, JACK_PLAYBACK_PORT_2);
            hostConnectBlockToChainInput(row, block);
            hostConnectBlockToChainOutput(row, block);
>>>>>>> 6b54d49d
        }
        // otherwise we need to add ourselves more carefully
        else
        {
            std::array<bool, NUM_BLOCKS_PER_PRESET> loaded;
            for (uint8_t bl = 0; bl < NUM_BLOCKS_PER_PRESET; ++bl)
                loaded[bl] = !isNullBlock(chaindata.blocks[bl]);

            // find surrounding plugins
            uint8_t before = NUM_BLOCKS_PER_PRESET;
            if (block != 0)
            {
                for (uint8_t b = block - 1; b != UINT8_MAX; --b)
                {
                    if (loaded[b])
                    {
                        before = b;
                        break;
                    }
                }
            }

            uint8_t after = NUM_BLOCKS_PER_PRESET;
            if (block != NUM_BLOCKS_PER_PRESET - 1)
            {
                for (uint8_t bl = block + 1; bl < NUM_BLOCKS_PER_PRESET; ++bl)
                {
                    if (loaded[bl])
                    {
                        after = bl;
                        break;
                    }
                }
            }

            mod_log_debug("replaceBlock add mode before: %u, after: %u | block: %u", before, after, block);

            if (after != NUM_BLOCKS_PER_PRESET)
                hostDisconnectAllBlockInputs(row, after);

            if (before != NUM_BLOCKS_PER_PRESET)
                hostDisconnectAllBlockOutputs(row, before);
            else
                before = 0;

            // disconnect end of next chain
            if (blockdata.meta.numSideInputs != 0)
            {
                assert(row + 1 < NUM_BLOCK_CHAIN_ROWS);

                ChainRow& chain2data(_current.chains[row + 1]);
                assert(!chain2data.capture[0].empty());

                uint8_t last = NUM_BLOCKS_PER_PRESET;
                for (uint8_t b = NUM_BLOCKS_PER_PRESET - 1; b != UINT8_MAX; --b)
                {
                    if (!isNullBlock(chain2data.blocks[b]))
                    {
                        last = b;
                        hostDisconnectAllBlockOutputs(row + 1, b);
                        break;
                    }
                }

                if (last == NUM_BLOCKS_PER_PRESET)
                {
                    _host.disconnect_all(chain2data.capture[0].c_str());

                    if (chain2data.capture[0] != chain2data.capture[1])
                        _host.disconnect_all(chain2data.capture[1].c_str());
                }

                hostEnsureStereoChain(row + 1, NUM_BLOCK_CHAIN_ROWS - 1);
            }

            hostEnsureStereoChain(row, before);
        }

        if (blockdata.meta.numSideOutputs != 0)
        {
            assert(row + 1 < NUM_BLOCK_CHAIN_ROWS);
            hostEnsureStereoChain(row + 1, 0);
        }
    }
    else
    {
        // use direct connections if there are no plugins
        if (_current.numLoadedPlugins == 0)
        {
            _host.connect(jackCapturePort1.c_str(), jackPlaybackPort1.c_str());
            _host.connect(jackCapturePort2.c_str(), jackPlaybackPort2.c_str());
        }
        else
        {
            std::array<bool, NUM_BLOCKS_PER_PRESET> loaded;
            for (uint8_t bl = 0; bl < NUM_BLOCKS_PER_PRESET; ++bl)
                loaded[bl] = !isNullBlock(chaindata.blocks[bl]);

            // find previous plugin
            uint8_t start = 0;
            if (block != 0)
            {
                for (uint8_t b = block - 1; b != UINT8_MAX; --b)
                {
                    if (loaded[b])
                    {
                        start = b;
                        break;
                    }
                }
            }

            // connect end of next chain
            if (oldNumSideInputs != 0)
            {
                assert(row + 1 < NUM_BLOCK_CHAIN_ROWS);
                _current.chains[row + 1].playback[0] = JACK_PLAYBACK_PORT_1;
                _current.chains[row + 1].playback[1] = JACK_PLAYBACK_PORT_2;
                hostEnsureStereoChain(row + 1, NUM_BLOCK_CHAIN_ROWS - 1);
            }

            hostEnsureStereoChain(row, start);
        }
    }

    _current.dirty = true;
    return true;
}

// --------------------------------------------------------------------------------------------------------------------

// #if NUM_BLOCK_CHAIN_ROWS != 1

bool HostConnector::swapBlockRow(const uint8_t row,
                                 const uint8_t block,
                                 const uint8_t emptyRow,
                                 const uint8_t emptyBlock)
{
    mod_log_debug("swapBlockRow(%u, %u, %u, %u)", row, block, emptyRow, emptyBlock);
    assert(row < NUM_BLOCK_CHAIN_ROWS);
    assert(block < NUM_BLOCKS_PER_PRESET);
    assert(emptyRow < NUM_BLOCK_CHAIN_ROWS);
    assert(emptyBlock < NUM_BLOCKS_PER_PRESET);
    assert(row != emptyRow);
    assert(!_current.chains[row].capture[0].empty());
    assert(!_current.chains[emptyRow].capture[0].empty());
    assert(!isNullBlock(_current.chains[row].blocks[block]));
    assert(isNullBlock(_current.chains[emptyRow].blocks[emptyBlock]));

    // scope for fade-out, disconnect, reconnect, fade-in
    {
        const Host::NonBlockingScope hnbs(_host);

        // step 1: fade out
        _host.feature_enable(Host::kFeatureProcessing, Host::kProcessingOffWithFadeOut);

        // step 2: disconnect all ports from moving block
        hostDisconnectAllBlockInputs(row, block);
        hostDisconnectAllBlockOutputs(row, block);

<<<<<<< HEAD
            _host.disconnect(jackCapturePort1.c_str(), jackPlaybackPort1.c_str());
            _host.disconnect(jackCapturePort2.c_str(), jackPlaybackPort2.c_str());
        }
        else
=======
        // step 3: disconnect sides of chain that gets new block
        if (emptyBlock != 0)
>>>>>>> 6b54d49d
        {
            for (uint8_t bl = emptyBlock - 1; bl != 0; --bl)
            {
                if (isNullBlock(_current.chains[emptyRow].blocks[bl]))
                    continue;

                hostDisconnectAllBlockOutputs(emptyRow, bl);
                break;
            }
        }

        if (emptyBlock != NUM_BLOCKS_PER_PRESET - 1)
        {
            for (uint8_t bl = emptyBlock + 1; bl < NUM_BLOCKS_PER_PRESET; ++bl)
            {
                if (isNullBlock(_current.chains[emptyRow].blocks[bl]))
                    continue;

<<<<<<< HEAD
        if (_current.numLoadedPlugins == 0)
        {
            _host.connect(jackCapturePort1.c_str(), jackPlaybackPort1.c_str());
            _host.connect(jackCapturePort2.c_str(), jackPlaybackPort2.c_str());
        }
        else
        {
            hostConnectBlockToSystemOutput(last);
=======
                hostDisconnectAllBlockInputs(emptyRow, bl);
                break;
            }
>>>>>>> 6b54d49d
        }

        // step 4: swap data
        std::swap(_current.chains[row].blocks[block], _current.chains[emptyRow].blocks[emptyBlock]);

        _mapper.swap(_current.preset, row, block, emptyRow, emptyBlock);

        for (std::list<Binding>& bindings : _current.bindings)
        {
            for (Binding& bindingdata : bindings)
            {
                if (bindingdata.row == row && bindingdata.block == block)
                {
                    bindingdata.row = emptyRow;
                    bindingdata.block = emptyBlock;
                }
            }
        }

        // step 5: reconnect ports
        hostEnsureStereoChain(row, emptyBlock - (emptyBlock != 0 ? 1 : 0));

        // NOTE previous call already handles sidechain connections
        if (_current.chains[row].blocks[emptyBlock].meta.numSideOutputs == 0)
            hostEnsureStereoChain(emptyRow, block - (block != 0 ? 1 : 0));

        // step 6: fade in
        _host.feature_enable(Host::kFeatureProcessing, Host::kProcessingOnWithFadeIn);
    }

    _current.dirty = true;
    return true;
}

// #endif // NUM_BLOCK_CHAIN_ROWS != 1

// --------------------------------------------------------------------------------------------------------------------

bool HostConnector::switchPreset(const uint8_t preset)
{
    mod_log_debug("switchPreset(%u)", preset);
    assert(preset < NUM_PRESETS_PER_BANK);

    if (_current.preset == preset)
        return false;

    // store old active preset in memory before doing anything
    const Current old = _current;

    // copy new preset to current data
    static_cast<Preset&>(_current) = _presets[preset];
    _current.preset = preset;

    // switch old preset with new one
    hostSwitchPreset(old);
    return true;
}

// --------------------------------------------------------------------------------------------------------------------

bool HostConnector::switchScene(const uint8_t scene)
{
    mod_log_debug("switchScene(%u)", scene);
    assert(scene < NUM_SCENES_PER_PRESET);

    if (_current.scene == scene)
        return false;

    // preallocating some data
    std::vector<flushed_param> params;
    params.reserve(MAX_PARAMS_PER_BLOCK);

    _current.scene = scene;

    const Host::NonBlockingScope hnbs(_host);

    for (uint8_t row = 0; row < NUM_BLOCK_CHAIN_ROWS; ++row)
    {
        for (uint8_t bl = 0; bl < NUM_BLOCKS_PER_PRESET; ++bl)
        {
            Block& blockdata(_current.chains[row].blocks[bl]);
            if (isNullBlock(blockdata))
                continue;
            if (! blockdata.meta.hasScenes)
                continue;

            const HostBlockPair hbp = _mapper.get(_current.preset, row, bl);
            if (hbp.id == kMaxHostInstances)
                continue;

            params.clear();

            for (uint8_t p = 0; p < MAX_PARAMS_PER_BLOCK; ++p)
            {
                Parameter& paramdata(blockdata.parameters[p]);
                if (isNullURI(paramdata.symbol))
                    break;
                if ((paramdata.meta.flags & Lv2PortIsOutput) != 0)
                    continue;
                if (! blockdata.sceneValues[_current.scene][p].used)
                    continue;

                paramdata.value = blockdata.sceneValues[_current.scene][p].value;

                params.push_back({ paramdata.symbol.c_str(), paramdata.value });
            }

            _host.params_flush(hbp.id, KXSTUDIO__Reset_soft, params.size(), params.data());

            if (hbp.pair != kMaxHostInstances)
                _host.params_flush(hbp.pair, KXSTUDIO__Reset_soft, params.size(), params.data());
        }
    }

    return true;
}

// --------------------------------------------------------------------------------------------------------------------

bool HostConnector::addBlockBinding(const uint8_t hwid, const uint8_t row, const uint8_t block)
{
    mod_log_debug("addBlockBinding(%u, %u, %u)", hwid, row, block);
    assert(hwid < NUM_BINDING_ACTUATORS);
    assert(row < NUM_BLOCK_CHAIN_ROWS);
    assert(block < NUM_BLOCKS_PER_PRESET);

    const Block& blockdata(_current.chains[row].blocks[block]);
    assert_return(!isNullBlock(blockdata), false);

    _current.bindings[hwid].push_back({ row, block, ":bypass", { 0 } });
    _current.dirty = true;
    return true;
}

// --------------------------------------------------------------------------------------------------------------------

bool HostConnector::addBlockParameterBinding(const uint8_t hwid,
                                             const uint8_t row,
                                             const uint8_t block,
                                             const uint8_t paramIndex)
{
    mod_log_debug("addBlockParameterBinding(%u, %u, %u, %u)", hwid, row, block, paramIndex);
    assert(hwid < NUM_BINDING_ACTUATORS);
    assert(row < NUM_BLOCK_CHAIN_ROWS);
    assert(block < NUM_BLOCKS_PER_PRESET);
    assert(paramIndex < MAX_PARAMS_PER_BLOCK);

    const Block& blockdata(_current.chains[row].blocks[block]);
    assert_return(!isNullBlock(blockdata), false);

    const Parameter& paramdata(blockdata.parameters[paramIndex]);
    if (isNullURI(paramdata.symbol))
        return false;
    if ((paramdata.meta.flags & Lv2PortIsOutput) != 0)
        return false;

    _current.bindings[hwid].push_back({ row, block, paramdata.symbol, { paramIndex } });
    _current.dirty = true;
    return true;
}

bool HostConnector::removeBlockBinding(const uint8_t hwid, const uint8_t row, const uint8_t block)
{
    mod_log_debug("removeBlockBinding(%u, %u, %u)", hwid, row, block);
    assert(hwid < NUM_BINDING_ACTUATORS);
    assert(row < NUM_BLOCK_CHAIN_ROWS);
    assert(block < NUM_BLOCKS_PER_PRESET);

    const Block& blockdata(_current.chains[row].blocks[block]);
    assert_return(!isNullBlock(blockdata), false);

    std::list<Binding>& bindings(_current.bindings[hwid]);
    for (BindingIteratorConst it = bindings.cbegin(), end = bindings.cend(); it != end; ++it)
    {
        if (it->block != block)
            continue;
        if (it->parameterSymbol != ":bypass")
            continue;

        bindings.erase(it);
        _current.dirty = true;
        return true;
    }

    return false;
}

bool HostConnector::removeBlockParameterBinding(const uint8_t hwid,
                                                const uint8_t row,
                                                const uint8_t block,
                                                const uint8_t paramIndex)
{
    mod_log_debug("removeBlockParameterBinding(%u, %u, %u, %u)", hwid, row, block, paramIndex);
    assert(hwid < NUM_BINDING_ACTUATORS);
    assert(row < NUM_BLOCK_CHAIN_ROWS);
    assert(block < NUM_BLOCKS_PER_PRESET);
    assert(paramIndex < MAX_PARAMS_PER_BLOCK);

    const Block& blockdata(_current.chains[row].blocks[block]);
    assert_return(!isNullBlock(blockdata), false);

    const Parameter& paramdata(blockdata.parameters[paramIndex]);
    if (isNullURI(paramdata.symbol))
        return false;
    if ((paramdata.meta.flags & Lv2PortIsOutput) != 0)
        return false;

    std::list<Binding>& bindings(_current.bindings[hwid]);
    for (BindingIteratorConst it = bindings.cbegin(), end = bindings.cend(); it != end; ++it)
    {
        if (it->block != block)
            continue;
        if (it->meta.parameterIndex != paramIndex)
            continue;

        bindings.erase(it);
        _current.dirty = true;
        return true;
    }

    return false;
}

// --------------------------------------------------------------------------------------------------------------------

bool HostConnector::reorderBlockBinding(const uint8_t hwid, const uint8_t dest)
{
    mod_log_debug("reorderBlockBinding(%u, %u)", hwid, dest);
    assert(hwid < NUM_BINDING_ACTUATORS);
    assert(dest < NUM_BINDING_ACTUATORS);

    if (hwid == dest)
    {
        mod_log_warn("reorderBlockBinding(%u, %u): hwid == dest, rejected", hwid, dest);
        return false;
    }

    // moving hwid backwards to the left
    // a b c d e! f
    // a b c e! d f
    // a b e! c d f
    // a e! b c d f
    if (hwid > dest)
    {
        for (int i = hwid; i > dest; --i)
            std::swap(_current.bindings[i], _current.bindings[i - 1]);
    }

    // moving hwid forward to the right
    // a b! c d e f
    // a c b! d e f
    // a c d b! e f
    // a c d e b! f
    else
    {
        for (int i = hwid; i < dest; ++i)
            std::swap(_current.bindings[i], _current.bindings[i + 1]);
    }

    _current.dirty = true;
    return true;
}

// --------------------------------------------------------------------------------------------------------------------

float HostConnector::dspLoad()
{
    return _host.cpu_load();
}

// --------------------------------------------------------------------------------------------------------------------

void HostConnector::pollHostUpdates(Callback* const callback)
{
    _callback = callback;
    _host.poll_feedback(this);
    _callback = nullptr;
}

// --------------------------------------------------------------------------------------------------------------------

void HostConnector::requestHostUpdates()
{
    _host.output_data_ready();
}

// --------------------------------------------------------------------------------------------------------------------

void HostConnector::setBlockParameter(const uint8_t row,
                                      const uint8_t block,
                                      const uint8_t paramIndex,
                                      const float value)
{
    mod_log_debug("setBlockParameter(%u, %u, %u, %f)", row, block, paramIndex, value);
    assert(row < NUM_BLOCK_CHAIN_ROWS);
    assert(block < NUM_BLOCKS_PER_PRESET);
    assert(paramIndex < MAX_PARAMS_PER_BLOCK);

    Block& blockdata(_current.chains[row].blocks[block]);
    assert_return(!isNullBlock(blockdata),);

    const HostBlockPair hbp = _mapper.get(_current.preset, row, block);
    assert_return(hbp.id != kMaxHostInstances,);

    Parameter& paramdata(blockdata.parameters[paramIndex]);
    assert_return(!isNullURI(paramdata.symbol),);
    assert_return((paramdata.meta.flags & Lv2PortIsOutput) == 0,);

    _current.dirty = true;

    if (_current.scene != 0 && ! blockdata.sceneValues[_current.scene][paramIndex].used)
    {
        blockdata.meta.hasScenes = true;
        blockdata.sceneValues[_current.scene][paramIndex].used = true;

        // if this is the first time for this scene parameter, set original value for default scene
        if (! blockdata.sceneValues[0][paramIndex].used)
        {
            blockdata.sceneValues[0][paramIndex].used = true;
            blockdata.sceneValues[0][paramIndex].value = paramdata.value;
        }
    }

    paramdata.value = value;
    blockdata.sceneValues[_current.scene][paramIndex].value = value;

    _host.param_set(hbp.id, paramdata.symbol.c_str(), value);

    if (hbp.pair != kMaxHostInstances)
        _host.param_set(hbp.pair, paramdata.symbol.c_str(), value);
}

// --------------------------------------------------------------------------------------------------------------------

void HostConnector::monitorBlockOutputParameter(const uint8_t row, const uint8_t block, const uint8_t paramIndex)
{
    mod_log_debug("monitorBlockOutputParameter(%u, %u, %u)", row, block, paramIndex);
    assert(row < NUM_BLOCK_CHAIN_ROWS);
    assert(block < NUM_BLOCKS_PER_PRESET);
    assert(paramIndex < MAX_PARAMS_PER_BLOCK);

    const Block& blockdata(_current.chains[row].blocks[block]);
    assert_return(!isNullBlock(blockdata),);

    const HostBlockPair hbp = _mapper.get(_current.preset, row, block);
    assert_return(hbp.id != kMaxHostInstances,);

    const Parameter& paramdata(blockdata.parameters[paramIndex]);
    assert_return(!isNullURI(paramdata.symbol),);
    assert_return((paramdata.meta.flags & Lv2PortIsOutput) != 0,);

    _host.monitor_output(hbp.id, paramdata.symbol.c_str());
}

// --------------------------------------------------------------------------------------------------------------------

bool HostConnector::enableTool(const uint8_t toolIndex, const char* const uri)
{
    mod_log_debug("enableTool(%u, \"%s\")", toolIndex, uri);
    assert(toolIndex < MAX_MOD_HOST_TOOL_INSTANCES);

    return isNullURI(uri) ? _host.remove(MAX_MOD_HOST_PLUGIN_INSTANCES + toolIndex)
                          : _host.add(uri, MAX_MOD_HOST_PLUGIN_INSTANCES + toolIndex);
}

// --------------------------------------------------------------------------------------------------------------------

void HostConnector::connectToolAudioInput(const uint8_t toolIndex,
                                          const char* const symbol,
                                          const char* const jackPort)
{
    mod_log_debug("connectToolAudioInput(%u, \"%s\", \"%s\")", toolIndex, symbol, jackPort);
    assert(toolIndex < MAX_MOD_HOST_TOOL_INSTANCES);
    assert(symbol != nullptr && *symbol != '\0');
    assert(jackPort != nullptr && *jackPort != '\0');

    _host.connect(jackPort, format(MOD_HOST_EFFECT_PREFIX "%d:%s", 
                                   MAX_MOD_HOST_PLUGIN_INSTANCES + toolIndex,
                                   symbol).c_str());
}

// --------------------------------------------------------------------------------------------------------------------

void HostConnector::connectToolAudioOutput(const uint8_t toolIndex,
                                           const char* const symbol,
                                           const char* const jackPort)
{
    mod_log_debug("connectToolAudioOutput(%u, \"%s\", \"%s\")", toolIndex, symbol, jackPort);
    assert(toolIndex < MAX_MOD_HOST_TOOL_INSTANCES);
    assert(symbol != nullptr && *symbol != '\0');
    assert(jackPort != nullptr && *jackPort != '\0');

    _host.connect(format(MOD_HOST_EFFECT_PREFIX "%d:%s",
                         MAX_MOD_HOST_PLUGIN_INSTANCES + toolIndex,
                         symbol).c_str(), jackPort);
}

// --------------------------------------------------------------------------------------------------------------------

void HostConnector::connectTool2Tool(uint8_t toolAIndex, 
                      const char* toolAOutSymbol, 
                      uint8_t toolBIndex, 
                      const char* toolBInSymbol)
{
    assert(toolAIndex < MAX_MOD_HOST_TOOL_INSTANCES);
    assert(toolBIndex < MAX_MOD_HOST_TOOL_INSTANCES);
    assert(toolAOutSymbol != nullptr && *toolAOutSymbol != '\0');
    assert(toolBInSymbol != nullptr && *toolBInSymbol != '\0');

    _host.connect(format("effect_%d:%s", MAX_MOD_HOST_PLUGIN_INSTANCES + toolAIndex, toolAOutSymbol).c_str(), 
                  format("effect_%d:%s", MAX_MOD_HOST_PLUGIN_INSTANCES + toolBIndex, toolBInSymbol).c_str());
}

// --------------------------------------------------------------------------------------------------------------------

void HostConnector::toolOutAsCapturePort(uint8_t toolIndex, 
                          const char* symbol, 
                          uint8_t capturePortIndex)
{
    assert(toolIndex < MAX_MOD_HOST_TOOL_INSTANCES);
    assert(symbol != nullptr && *symbol != '\0');
    assert(capturePortIndex < kNCapturePorts);
    
    switch (capturePortIndex) {
        case 0:
            jackCapturePort1 = format("effect_%d:%s", MAX_MOD_HOST_PLUGIN_INSTANCES + toolIndex, symbol);
            break;
        case 1:
            jackCapturePort2 = format("effect_%d:%s", MAX_MOD_HOST_PLUGIN_INSTANCES + toolIndex, symbol);
            break;
    }
}

// --------------------------------------------------------------------------------------------------------------------

void HostConnector::toolInAsPlaybackPort(uint8_t toolIndex, 
                          const char* symbol, 
                          uint8_t playbackPortIndex)
{
    assert(toolIndex < MAX_MOD_HOST_TOOL_INSTANCES);
    assert(symbol != nullptr && *symbol != '\0');
    assert(playbackPortIndex < kNPlaybackPorts);

    switch (playbackPortIndex) {
        case 0:
            jackPlaybackPort1 = format("effect_%d:%s", MAX_MOD_HOST_PLUGIN_INSTANCES + toolIndex, symbol);
            break;
        case 1:
            jackPlaybackPort2 = format("effect_%d:%s", MAX_MOD_HOST_PLUGIN_INSTANCES + toolIndex, symbol);
            break;
    }
}

// --------------------------------------------------------------------------------------------------------------------

void HostConnector::setToolParameter(const uint8_t toolIndex, const char* const symbol, const float value)
{
    mod_log_debug("setToolParameter(%u, \"%s\", %f)", toolIndex, symbol, value);
    assert(toolIndex < MAX_MOD_HOST_TOOL_INSTANCES);
    assert(symbol != nullptr && *symbol != '\0');

    _host.param_set(MAX_MOD_HOST_PLUGIN_INSTANCES + toolIndex, symbol, value);
}

// --------------------------------------------------------------------------------------------------------------------

void HostConnector::monitorToolOutputParameter(const uint8_t toolIndex, const char* const symbol)
{
    mod_log_debug("monitorToolOutputParameter(%u, \"%s\")", toolIndex, symbol);
    assert(toolIndex < MAX_MOD_HOST_TOOL_INSTANCES);
    assert(symbol != nullptr && *symbol != '\0');

    _host.monitor_output(MAX_MOD_HOST_PLUGIN_INSTANCES + toolIndex, symbol);
}

// --------------------------------------------------------------------------------------------------------------------

void HostConnector::setBlockProperty(const uint8_t row,
                                     const uint8_t block,
                                     const char* const uri,
                                     const char* const value)
{
    mod_log_debug("setBlockProperty(%u, %u, \"%s\", \"%s\")", row, block, uri, value);
    assert(row < NUM_BLOCK_CHAIN_ROWS);
    assert(block < NUM_BLOCKS_PER_PRESET);
    assert(uri != nullptr && *uri != '\0');
    assert(value != nullptr);

    const Block& blockdata(_current.chains[row].blocks[block]);
    assert_return(!isNullBlock(blockdata),);

    const HostBlockPair hbp = _mapper.get(_current.preset, row, block);
    assert_return(hbp.id != kMaxHostInstances,);

    _current.dirty = true;

    _host.patch_set(hbp.id, uri, value);

    if (hbp.pair != kMaxHostInstances)
        _host.patch_set(hbp.pair, uri, value);
}

// --------------------------------------------------------------------------------------------------------------------

void HostConnector::hostConnectBlockToBlock(const uint8_t row, const uint8_t blockA, const uint8_t blockB)
{
    mod_log_debug("hostConnectBlockToBlock(%u, %u, %u)", row, blockA, blockB);
    assert(row < NUM_BLOCK_CHAIN_ROWS);
    assert(blockA < NUM_BLOCKS_PER_PRESET);
    assert(blockB < NUM_BLOCKS_PER_PRESET);

    Block& blockdataA(_current.chains[row].blocks[blockA]);
    Block& blockdataB(_current.chains[row].blocks[blockB]);

    const Lv2Plugin* const pluginA = lv2world.get_plugin_by_uri(blockdataA.uri.c_str());
    assert_return(pluginA != nullptr,);

    const Lv2Plugin* const pluginB = lv2world.get_plugin_by_uri(blockdataB.uri.c_str());
    assert_return(pluginB != nullptr,);

    const HostBlockPair hbpA = _mapper.get(_current.preset, row, blockA);
    assert_return(hbpA.id != kMaxHostInstances,);

    const HostBlockPair hbpB = _mapper.get(_current.preset, row, blockB);
    assert_return(hbpB.id != kMaxHostInstances,);

    std::string origin, target;

    // collect audio ports from each block
    std::vector<std::string> portsA;
    std::vector<std::string> portsB;
    portsA.reserve(2);
    portsB.reserve(2);

    constexpr uint32_t testFlags = Lv2PortIsAudio|Lv2PortIsOutput|Lv2PortIsSidechain;
    for (const Lv2Port& port : pluginA->ports)
    {
        if ((port.flags & testFlags) != (Lv2PortIsAudio|Lv2PortIsOutput))
            continue;

        portsA.push_back(format(MOD_HOST_EFFECT_PREFIX "%d:%s", hbpA.id, port.symbol.c_str()));

        if (hbpA.pair != kMaxHostInstances)
        {
            portsA.push_back(format(MOD_HOST_EFFECT_PREFIX "%d:%s", hbpA.pair, port.symbol.c_str()));
            break;
        }
    }

    for (const Lv2Port& port : pluginB->ports)
    {
        if ((port.flags & testFlags) != Lv2PortIsAudio)
            continue;

        portsB.push_back(format(MOD_HOST_EFFECT_PREFIX "%d:%s", hbpB.id, port.symbol.c_str()));

        if (hbpB.pair != kMaxHostInstances)
        {
            portsB.push_back(format(MOD_HOST_EFFECT_PREFIX "%d:%s", hbpB.pair, port.symbol.c_str()));
            break;
        }
    }

    assert(!portsA.empty());
    assert(!portsB.empty());

    _host.connect(portsA[0].c_str(), portsB[0].c_str());

    /**/ if (portsA.size() > portsB.size())
        _host.connect(portsA[1].c_str(), portsB[0].c_str());
    else if (portsA.size() < portsB.size())
        _host.connect(portsA[0].c_str(), portsB[1].c_str());
    else if (portsA.size() == 2)
        _host.connect(portsA[1].c_str(), portsB[1].c_str());
}

// --------------------------------------------------------------------------------------------------------------------

void HostConnector::hostConnectBlockToChainInput(const uint8_t row, const uint8_t block)
{
    hostConnectChainInputAction(row, block, true);
}

// --------------------------------------------------------------------------------------------------------------------

void HostConnector::hostConnectBlockToChainOutput(const uint8_t row, const uint8_t block)
{
    hostConnectChainOutputAction(row, block, true);
}

// --------------------------------------------------------------------------------------------------------------------

void HostConnector::hostDisconnectAll()
{
    mod_log_debug("hostDisconnectAll()");

    for (uint8_t row = 0; row < NUM_BLOCK_CHAIN_ROWS; ++row)
    {
        for (uint8_t bl = 0; bl < NUM_BLOCKS_PER_PRESET; ++bl)
        {
            if (isNullBlock(_current.chains[row].blocks[bl]))
                continue;

            hostDisconnectAllBlockInputs(row, bl);
            hostDisconnectAllBlockOutputs(row, bl);
        }
    }
}

// --------------------------------------------------------------------------------------------------------------------

void HostConnector::hostDisconnectAllBlockInputs(const uint8_t row, const uint8_t block)
{
    hostDisconnectBlockAction(_current.chains[row].blocks[block], _mapper.get(_current.preset, row, block), false);
}

void HostConnector::hostDisconnectAllBlockOutputs(const uint8_t row, const uint8_t block)
{
    hostDisconnectBlockAction(_current.chains[row].blocks[block], _mapper.get(_current.preset, row, block), true);
}

// --------------------------------------------------------------------------------------------------------------------

void HostConnector::hostDisconnectAllBlockOutputs(const Block& blockdata, const HostBlockPair& hbp)
{
    hostDisconnectBlockAction(blockdata, hbp, false);
}

void HostConnector::hostDisconnectAllBlockInputs(const Block& blockdata, const HostBlockPair& hbp)
{
    hostDisconnectBlockAction(blockdata, hbp, true);
}

// --------------------------------------------------------------------------------------------------------------------

void HostConnector::hostClearAndLoadCurrentBank()
{
    mod_log_debug("hostClearAndLoadCurrentBank()");

    if (_firstboot)
    {
        _firstboot = false;
        _host.feature_enable(Host::kFeatureProcessing, Host::kProcessingOffWithoutFadeOut);
    }
    else
    {
        _host.feature_enable(Host::kFeatureProcessing, Host::kProcessingOffWithFadeOut);
    }

    _host.remove(-1);
    _mapper.reset();
    _current.numLoadedPlugins = 0;

    for (uint8_t row = 1; row < NUM_BLOCK_CHAIN_ROWS; ++row)
    {
        _current.chains[row].capture.fill({});
        _current.chains[row].playback.fill({});
    }

    for (uint8_t row = 0; row < NUM_BLOCK_CHAIN_ROWS; ++row)
    {
        for (uint8_t pr = 0; pr < NUM_PRESETS_PER_BANK; ++pr)
        {
            const bool active = _current.preset == pr;
            bool firstBlock = true;
            bool previousPluginStereoOut;

            // related to active preset only
            uint8_t last = 0;
            uint8_t numLoadedPlugins = 0;

            const ChainRow& chaindata(active ? _current.chains[row] : _presets[pr].chains[row]);

            for (uint8_t bl = 0; bl < NUM_BLOCKS_PER_PRESET; ++bl)
            {
                const Block& blockdata(chaindata.blocks[bl]);
                if (isNullBlock(blockdata))
                    continue;

                if (firstBlock)
                {
                    firstBlock = false;
                    previousPluginStereoOut = chaindata.capture[0] != chaindata.capture[1];
                }

                const auto loadInstance = [=](const uint16_t instance)
                {
                    if (active ? _host.add(blockdata.uri.c_str(), instance)
                               : _host.preload(blockdata.uri.c_str(), instance))
                    {
                        if (!blockdata.enabled)
                            _host.bypass(instance, true);

                        for (const Parameter& parameterdata : blockdata.parameters)
                        {
                            if (isNullURI(parameterdata.symbol))
                                break;
                            _host.param_set(instance, parameterdata.symbol.c_str(), parameterdata.value);
                        }

                        return true;
                    }

                    return false;
                };

                const bool dualmono = previousPluginStereoOut && blockdata.meta.numInputs == 1;
                const HostBlockPair hbp = { _mapper.add(pr, row, bl), kMaxHostInstances };

                bool added = loadInstance(hbp.id);

                if (added)
                {
                    if (dualmono)
                    {
                        const uint16_t pair = _mapper.add_pair(pr, row, bl);

                        if (! loadInstance(pair))
                        {
                            added = false;
                            _host.remove(hbp.pair);
                        }
                    }
                }

                if (! added)
                {
                    if (active)
                        resetBlock(_current.chains[row].blocks[bl]);

                    _mapper.remove(pr, row, bl);
                    continue;
                }

                previousPluginStereoOut = blockdata.meta.numOutputs == 2 || dualmono;

                // dealing with connections after this point, only valid if preset is the active one
                if (active)
                {
                    if (++numLoadedPlugins == 1)
                        hostConnectBlockToChainInput(row, bl);
                    else
                        hostConnectBlockToBlock(row, last, bl);

                    hostSetupSideIO(row, bl, hbp, nullptr);
                    last = bl;
                }
            }

            if (active)
            {
                if (numLoadedPlugins != 0)
                {
                    hostConnectBlockToChainOutput(row, last);
                }
                else if (!_current.chains[row].capture[0].empty())
                {
                    _host.connect(_current.chains[row].capture[0].c_str(), _current.chains[row].playback[0].c_str());
                    _host.connect(_current.chains[row].capture[1].c_str(), _current.chains[row].playback[0].c_str());
                }

                _current.numLoadedPlugins += numLoadedPlugins;
            }
        }
    }

    _host.feature_enable(Host::kFeatureProcessing, Host::kProcessingOnWithFadeIn);
}

// --------------------------------------------------------------------------------------------------------------------

void HostConnector::hostConnectChainInputAction(const uint8_t row, const uint8_t block, const bool connect)
{
    mod_log_debug("hostConnectChainInputAction(%u, %u, %s)", row, block, bool2str(connect));
    assert(row < NUM_BLOCK_CHAIN_ROWS);
    assert(block < NUM_BLOCKS_PER_PRESET);
    assert(!isNullBlock(_current.chains[row].blocks[block]));

    const Lv2Plugin* const plugin = lv2world.get_plugin_by_uri(_current.chains[row].blocks[block].uri.c_str());
    assert_return(plugin != nullptr,);

    const HostBlockPair hbp = _mapper.get(_current.preset, row, block);
    assert_return(hbp.id != kMaxHostInstances,);

    bool (Host::*call)(const char*, const char*) = connect ? &Host::connect : &Host::disconnect;
    std::string origin, target;

    for (size_t i = 0, j = 0; i < plugin->ports.size() && j < 2; ++i)
    {
        if ((plugin->ports[i].flags & (Lv2PortIsAudio|Lv2PortIsOutput)) != Lv2PortIsAudio)
            continue;
        if ((plugin->ports[i].flags & Lv2PortIsSidechain) != 0)
            continue;

        origin = _current.chains[row].capture[j++];
        target = format(MOD_HOST_EFFECT_PREFIX "%d:%s", hbp.id, plugin->ports[i].symbol.c_str());
        assert_continue(!origin.empty());
        (_host.*call)(origin.c_str(), target.c_str());

        if (hbp.pair != kMaxHostInstances)
        {
            origin = _current.chains[row].capture[j++];
            target = format(MOD_HOST_EFFECT_PREFIX "%d:%s", hbp.pair, plugin->ports[i].symbol.c_str());
            assert_continue(!origin.empty());
            (_host.*call)(origin.c_str(), target.c_str());
            return;
        }
    }
}

// --------------------------------------------------------------------------------------------------------------------

void HostConnector::hostConnectChainOutputAction(const uint8_t row, const uint8_t block, const bool connect)
{
    mod_log_debug("hostConnectChainOutputAction(%u, %u, %s)", row, block, bool2str(connect));
    assert(row < NUM_BLOCK_CHAIN_ROWS);
    assert(block < NUM_BLOCKS_PER_PRESET);
    assert(!isNullBlock(_current.chains[row].blocks[block]));

    const Lv2Plugin* const plugin = lv2world.get_plugin_by_uri(_current.chains[row].blocks[block].uri.c_str());
    assert_return(plugin != nullptr,);

    const HostBlockPair hbp = _mapper.get(_current.preset, row, block);
    assert_return(hbp.id != kMaxHostInstances,);

    bool (Host::*call)(const char*, const char*) = connect ? &Host::connect : &Host::disconnect;
    std::string origin, target;
    int dsti = 0;

    for (size_t i = 0; i < plugin->ports.size() && dsti < 2; ++i)
    {
        if ((plugin->ports[i].flags & (Lv2PortIsAudio|Lv2PortIsOutput)) != (Lv2PortIsAudio|Lv2PortIsOutput))
            continue;
        if ((plugin->ports[i].flags & Lv2PortIsSidechain) != 0)
            continue;

        origin = format(MOD_HOST_EFFECT_PREFIX "%d:%s", hbp.id, plugin->ports[i].symbol.c_str());
        target = _current.chains[row].playback[dsti++];
        assert_continue(!target.empty());
        (_host.*call)(origin.c_str(), target.c_str());

        if (hbp.pair != kMaxHostInstances)
        {
            origin = format(MOD_HOST_EFFECT_PREFIX "%d:%s", hbp.pair, plugin->ports[i].symbol.c_str());
            target = _current.chains[row].playback[dsti++];
            assert_continue(!target.empty());
            (_host.*call)(origin.c_str(), target.c_str());
            return;
        }
    }

    if (dsti == 1)
        (_host.*call)(origin.c_str(), _current.chains[row].playback[1].c_str());
}

// --------------------------------------------------------------------------------------------------------------------

void HostConnector::hostDisconnectBlockAction(const Block& blockdata, const HostBlockPair& hbp, const bool outputs)
{
    mod_log_debug("hostDisconnectBlockAction(..., %s)", bool2str(outputs));
    assert(!isNullBlock(blockdata));
    assert(hbp.id != kMaxHostInstances);

    const Lv2Plugin* const plugin = lv2world.get_plugin_by_uri(blockdata.uri.c_str());
    assert_return(plugin != nullptr,);

    const unsigned int ioflags = Lv2PortIsAudio | (outputs ? Lv2PortIsOutput : 0);
    std::string origin;

    for (const Lv2Port& port : plugin->ports)
    {
        if ((port.flags & (Lv2PortIsAudio|Lv2PortIsOutput|Lv2PortIsSidechain)) != ioflags)
            continue;

        origin = format(MOD_HOST_EFFECT_PREFIX "%d:%s", hbp.id, port.symbol.c_str());
        _host.disconnect_all(origin.c_str());

        if (hbp.pair != kMaxHostInstances)
        {
            origin = format(MOD_HOST_EFFECT_PREFIX "%d:%s", hbp.pair, port.symbol.c_str());
            _host.disconnect_all(origin.c_str());
            return;
        }
    }
}

// --------------------------------------------------------------------------------------------------------------------

void HostConnector::hostEnsureStereoChain(const uint8_t row, const uint8_t blockStart)
{
    mod_log_debug("hostEnsureStereoChain(%u, %u)", row, blockStart);
    assert(row < NUM_BLOCK_CHAIN_ROWS);
    assert(blockStart < NUM_BLOCKS_PER_PRESET);

    ChainRow& chain = _current.chains[row];
    assert(!chain.capture[0].empty());
    assert(!chain.capture[1].empty());
    assert(!chain.playback[0].empty());
    assert(!chain.playback[1].empty());

    // bool changed = false;
    bool previousPluginStereoOut = shouldBlockBeStereo(chain, blockStart);

    // ----------------------------------------------------------------------------------------------------------------
    // part 1: deal with dual-mono and disconnect blocks where needed

    for (uint8_t bl = blockStart; bl < NUM_BLOCKS_PER_PRESET; ++bl)
    {
        const Block& blockdata(chain.blocks[bl]);
        if (isNullBlock(blockdata))
            continue;

        const bool oldDualmono = _mapper.get(_current.preset, row, bl).pair != kMaxHostInstances;
        const bool newDualmono = previousPluginStereoOut && blockdata.meta.numInputs == 1;

        previousPluginStereoOut = blockdata.meta.numOutputs == 2 || newDualmono;

        if (oldDualmono == newDualmono)
            continue;

        // changed = true;

        if (newDualmono)
        {
            const uint16_t pair = _mapper.add_pair(_current.preset, row, bl);

            if (_host.add(blockdata.uri.c_str(), pair))
            {
                if (!blockdata.enabled)
                    _host.bypass(pair, true);

                for (uint8_t p = 0; p < MAX_PARAMS_PER_BLOCK; ++p)
                {
                    const Parameter& parameterdata(blockdata.parameters[p]);
                    if (isNullURI(parameterdata.symbol))
                        break;
                    _host.param_set(pair, parameterdata.symbol.c_str(), parameterdata.value);
                }

                // disconnect ports, we might have mono to stereo connections
                hostDisconnectAllBlockOutputs(row, bl);
            }
        }
        else
        {
            _host.remove(_mapper.remove_pair(_current.preset, row, bl));
        }

        if (blockdata.meta.numSideOutputs != 0)
        {
            assert_continue(row + 1 < NUM_BLOCK_CHAIN_ROWS);
            hostEnsureStereoChain(row + 1, 0);
        }
    }

    // ----------------------------------------------------------------------------------------------------------------
    // part 2: handle connections

    std::array<bool, NUM_BLOCKS_PER_PRESET> loaded;
    uint8_t firstBlock = UINT8_MAX;
    uint8_t lastBlock = UINT8_MAX;
    uint8_t numLoadedPlugins = 0;
    for (uint8_t bl = 0; bl < NUM_BLOCKS_PER_PRESET; ++bl)
    {
        if ((loaded[bl] = !isNullBlock(chain.blocks[bl])))
        {
            ++numLoadedPlugins;

            if (firstBlock == UINT8_MAX)
                firstBlock = bl;

            lastBlock = bl;
        }
    }

    if (numLoadedPlugins == 0)
    {
        // direct connections
<<<<<<< HEAD
        _host.connect(jackCapturePort1.c_str(), jackPlaybackPort1.c_str());
        _host.connect(jackCapturePort2.c_str(), jackPlaybackPort2.c_str());
=======
        _host.connect(chain.capture[0].c_str(), chain.playback[0].c_str());
        _host.connect(chain.capture[1].c_str(), chain.playback[1].c_str());
>>>>>>> 6b54d49d
        return;
    }

    assert(firstBlock != UINT8_MAX);
    assert(lastBlock != UINT8_MAX);

    // direct connections
<<<<<<< HEAD
    // _host.disconnect(jackCapturePort1.c_str(), jackPlaybackPort1.c_str());
    // _host.disconnect(jackCapturePort2.c_str(), jackPlaybackPort2.c_str());
=======
    _host.disconnect(chain.capture[0].c_str(), chain.playback[0].c_str());
    _host.disconnect(chain.capture[1].c_str(), chain.playback[1].c_str());
>>>>>>> 6b54d49d

    // first and last blocks
    hostConnectBlockToChainInput(row, firstBlock);
    hostConnectBlockToChainOutput(row, lastBlock);

    // in between blocks
    for (uint8_t bl1 = firstBlock; bl1 <= lastBlock && bl1 < NUM_BLOCKS_PER_PRESET; ++bl1)
    {
        if (! loaded[bl1])
            continue;

        for (uint8_t bl2 = bl1 + 1; bl2 < NUM_BLOCKS_PER_PRESET; ++bl2)
        {
            if (! loaded[bl2])
                continue;

            hostConnectBlockToBlock(row, bl1, bl2);
            break;
        }
    }
}

// --------------------------------------------------------------------------------------------------------------------

void HostConnector::hostSetupSideIO(const uint8_t row,
                                    const uint8_t block,
                                    const HostBlockPair hbp,
                                    const Lv2Plugin* plugin)
{
    mod_log_debug("hostSetupSideIO(%u, %u, {%u, %u}, %p)", row, block, hbp.id, hbp.pair, plugin);
    assert(row < NUM_BLOCK_CHAIN_ROWS);
    assert(block < NUM_BLOCKS_PER_PRESET);
    assert(hbp.id != kMaxHostInstances);

    const Block& blockdata(_current.chains[row].blocks[block]);
    assert(!isNullBlock(blockdata));

    if (blockdata.meta.numSideInputs == 0 && blockdata.meta.numSideOutputs == 0)
        return;

    // next row must be available for use if adding side IO
    assert_return(row + 1 < NUM_BLOCK_CHAIN_ROWS,);

    if (plugin == nullptr)
        plugin = lv2world.get_plugin_by_uri(blockdata.uri.c_str());
    assert_return(plugin != nullptr,);

    // side input requires something to connect from
    if (blockdata.meta.numSideInputs != 0)
    {
        assert_return(!_current.chains[row + 1].playback[0].empty(),);
        assert_return(!_current.chains[row + 1].playback[1].empty(),);

        constexpr uint32_t flagsToCheck = Lv2PortIsAudio|Lv2PortIsSidechain|Lv2PortIsOutput;
        constexpr uint32_t flagsWanted = Lv2PortIsAudio|Lv2PortIsSidechain;

        for (const Lv2Port& port : plugin->ports)
        {
            if ((port.flags & flagsToCheck) != flagsWanted)
                continue;

            _current.chains[row + 1].playback[0] = format(MOD_HOST_EFFECT_PREFIX "%d:%s",
                                                          hbp.id,
                                                          port.symbol.c_str());

            if (hbp.pair != kMaxHostInstances)
                _current.chains[row + 1].playback[1] = format(MOD_HOST_EFFECT_PREFIX "%d:%s",
                                                              hbp.pair,
                                                              port.symbol.c_str());
            else
                _current.chains[row + 1].playback[1] = _current.chains[row + 1].playback[0];
            break;
        }
    }

    if (blockdata.meta.numSideOutputs != 0)
    {
        // TESTING only 1 valid side capture for now
        // assert_return(_current.chains[row + 1].capture[0].empty(), false);
        // assert_return(_current.chains[row + 1].capture[1].empty(), false);

        constexpr uint32_t flags = Lv2PortIsAudio|Lv2PortIsSidechain|Lv2PortIsOutput;

        for (const Lv2Port& port : plugin->ports)
        {
            if ((port.flags & flags) != flags)
                continue;

            _current.chains[row + 1].capture[0] = format(MOD_HOST_EFFECT_PREFIX "%d:%s",
                                                         hbp.id,
                                                         port.symbol.c_str());

            if (hbp.pair != kMaxHostInstances)
                _current.chains[row + 1].capture[1] = format(MOD_HOST_EFFECT_PREFIX "%d:%s",
                                                             hbp.pair,
                                                             port.symbol.c_str());
            else
                _current.chains[row + 1].capture[1] = _current.chains[row + 1].capture[0];

            // if there is no playback side defined yet, use system one
            if (_current.chains[row + 1].playback[0].empty())
            {
                _current.chains[row + 1].playback[0] = JACK_PLAYBACK_PORT_1;
                _current.chains[row + 1].playback[1] = JACK_PLAYBACK_PORT_2;
            }
            break;
        }
    }
}
// --------------------------------------------------------------------------------------------------------------------

void HostConnector::hostRemoveAllBlockBindings(const uint8_t row, const uint8_t block)
{
    mod_log_debug("hostRemoveAllBlockBindings(%u, %u)", row, block);
    assert(row < NUM_BLOCK_CHAIN_ROWS);
    assert(block < NUM_BLOCKS_PER_PRESET);

    for (uint8_t hwid = 0; hwid < NUM_BINDING_ACTUATORS; ++hwid)
    {
        std::list<Binding>& bindings(_current.bindings[hwid]);

    restart:
        for (BindingIteratorConst it = bindings.cbegin(), end = bindings.cend(); it != end; ++it)
        {
            if (it->row != row)
                continue;
            if (it->block != block)
                continue;

            bindings.erase(it);
            _current.dirty = true;
            goto restart;
        }
    }
}

// --------------------------------------------------------------------------------------------------------------------

void HostConnector::hostRemoveInstanceForBlock(const uint8_t row, const uint8_t block)
{
    mod_log_debug("hostRemoveInstanceForBlock(%u, %u)", row, block);
    assert(row < NUM_BLOCK_CHAIN_ROWS);
    assert(block < NUM_BLOCKS_PER_PRESET);

    const HostBlockPair hbp = _mapper.remove(_current.preset, row, block);

    if (hbp.id != kMaxHostInstances)
        _host.remove(hbp.id);

    if (hbp.pair != kMaxHostInstances)
        _host.remove(hbp.pair);
}

// --------------------------------------------------------------------------------------------------------------------

template<class nlohmann_json>
uint8_t HostConnector::hostLoadPreset(Preset& presetdata, nlohmann_json& json)
{
    nlohmann::json& jpreset = static_cast<nlohmann::json&>(json);

    std::string name;

    if (jpreset.contains("name"))
    {
        try {
            name = jpreset["name"].get<std::string>();
        } catch (...) {}
    }

    if (!jpreset.contains("blocks"))
    {
        mod_log_info("hostLoadPreset(): preset does not include blocks, loading empty");
        resetPreset(presetdata);
        presetdata.name = name;
        return 0;
    }

    uint8_t numLoadedPlugins = 0;
    presetdata.name = name;

    auto& jblocks = jpreset["blocks"];
    for (uint8_t row = 0; row < NUM_BLOCK_CHAIN_ROWS; ++row)
    {
        for (uint8_t bl = 0; bl < NUM_BLOCKS_PER_PRESET; ++bl)
        {
            Block& blockdata = presetdata.chains[row].blocks[bl];

           #if NUM_BLOCK_CHAIN_ROWS == 1
            // single row, load direct block id if available
            std::string jblockid = std::to_string(bl + 1);

            if (! jblocks.contains(jblockid))
            {
                // fallback: try loading multi-row file with 1st row
                jblockid = format("1:%u", bl + 1);

                if (! jblocks.contains(jblockid))
                {
                    resetBlock(blockdata);
                    continue;
                }
            }
           #else
            // multiple rows, load row + block id if available
            std::string jblockid = format("%u:%u", row + 1, bl + 1);

            if (! jblocks.contains(jblockid))
            {
                // fallback only valid for first row
                if (row != 0)
                    continue;

                // fallback: try loading single-row file
                jblockid = std::to_string(bl + 1);

                if (! jblocks.contains(jblockid))
                {
                    resetBlock(blockdata);
                    continue;
                }
            }
           #endif

            auto& jblock = jblocks[jblockid];
            if (! jblock.contains("uri"))
            {
                mod_log_info("hostLoadPreset(): block %u does not include uri, loading empty", bl);
                resetBlock(blockdata);
                continue;
            }

            const std::string uri = jblock["uri"].get<std::string>();

            const Lv2Plugin* const plugin = !isNullURI(uri)
                                            ? lv2world.get_plugin_by_uri(uri.c_str())
                                            : nullptr;

            if (plugin == nullptr)
            {
                mod_log_info("hostLoadPreset(): plugin with uri '%s' not available, using empty block", uri.c_str());
                resetBlock(blockdata);
                continue;
            }

            uint8_t numInputs, numOutputs, numSideInputs, numSideOutputs;
            if (!getSupportedPluginIO(plugin, numInputs, numOutputs, numSideInputs, numSideOutputs))
            {
                mod_log_info("hostLoadPreset(): plugin with uri '%s' has invalid IO, using empty block", uri.c_str());
                resetBlock(blockdata);
                continue;
            }

            std::map<std::string, uint8_t> symbolToIndexMap;
            initBlock(blockdata, plugin, numInputs, numOutputs, numSideInputs, numSideOutputs, symbolToIndexMap);

            if (jblock.contains("enabled"))
                blockdata.enabled = jblock["enabled"].get<bool>();

            ++numLoadedPlugins;

            try {
                const std::string quickpot = jblock["quickpot"].get<std::string>();

                if (!quickpot.empty())
                {
                    if (const auto it = symbolToIndexMap.find(quickpot); it != symbolToIndexMap.end())
                    {
                        blockdata.quickPotSymbol = quickpot;
                        blockdata.meta.quickPotIndex = it->second;
                    }
                }

            } catch (...) {}

            if (! jblock.contains("parameters"))
                continue;

            auto& jparams = jblock["parameters"];
            for (uint8_t p = 0; p < MAX_PARAMS_PER_BLOCK; ++p)
            {
                const std::string jparamid = std::to_string(p + 1);

                if (! jparams.contains(jparamid))
                    continue;

                auto& jparam = jparams[jparamid];
                if (! (jparam.contains("symbol") && jparam.contains("value")))
                {
                    mod_log_info("hostLoadPreset(): param %u is missing symbol and/or value", p);
                    continue;
                }

                const std::string symbol = jparam["symbol"].get<std::string>();

                if (symbolToIndexMap.find(symbol) == symbolToIndexMap.end())
                {
                    mod_log_info("hostLoadPreset(): param with '%s' symbol does not exist in plugin", symbol.c_str());
                    continue;
                }

                const uint8_t parameterIndex = symbolToIndexMap[symbol];
                Parameter& paramdata = blockdata.parameters[parameterIndex];

                if (isNullURI(paramdata.symbol))
                    continue;
                if ((paramdata.meta.flags & Lv2PortIsOutput) != 0)
                    continue;

                paramdata.value = std::max(paramdata.meta.min,
                                            std::min<float>(paramdata.meta.max,
                                                            jparam["value"].get<double>()));
            }

            if (! jblock.contains("scenes"))
                continue;

            auto& jallscenes = jblock["scenes"];
            for (uint8_t sid = 1; sid <= NUM_SCENES_PER_PRESET; ++sid)
            {
                const std::string jsceneid = std::to_string(sid);

                if (! jallscenes.contains(jsceneid))
                    continue;

                auto& jscenes = jallscenes[jsceneid];
                if (! jscenes.is_array())
                {
                    mod_log_info("hostLoadPreset(): preset scenes are not arrays");
                    continue;
                }

                for (auto& jscene : jscenes)
                {
                    if (! (jscene.contains("symbol") && jscene.contains("value")))
                    {
                        mod_log_info("hostLoadPreset(): scene param is missing symbol and/or value");
                        continue;
                    }

                    const std::string symbol = jscene["symbol"].get<std::string>();

                    if (symbolToIndexMap.find(symbol) == symbolToIndexMap.end())
                    {
                        mod_log_info("hostLoadPreset(): scene param with '%s' symbol does not exist", symbol.c_str());
                        continue;
                    }

                    const uint8_t parameterIndex = symbolToIndexMap[symbol];
                    const Parameter& paramdata = blockdata.parameters[parameterIndex];

                    if (isNullURI(paramdata.symbol))
                        continue;
                    if ((paramdata.meta.flags & Lv2PortIsOutput) != 0)
                        continue;

                    SceneParameterValue& sceneparamdata = blockdata.sceneValues[sid][parameterIndex];

                    sceneparamdata.used = true;
                    sceneparamdata.value = std::max(paramdata.meta.min,
                                                    std::min<float>(paramdata.meta.max,
                                                                    jscene["value"].get<double>()));

                    // extra data for when scenes are in use
                    blockdata.meta.hasScenes = true;
                    blockdata.sceneValues[0][parameterIndex].used = true;
                    blockdata.sceneValues[0][parameterIndex].value = paramdata.value;
                }
            }
        }
    }

    for (uint8_t hwid = 0; hwid < NUM_BINDING_ACTUATORS; ++hwid)
        presetdata.bindings[hwid].clear();

    if (! jpreset.contains("bindings"))
    {
        mod_log_info("hostLoadPreset(): preset does not include any bindings");
        return numLoadedPlugins;
    }

    auto& jallbindings = jpreset["bindings"];
    for (uint8_t hwid = 0; hwid < NUM_BINDING_ACTUATORS; ++hwid)
    {
       #ifdef BINDING_ACTUATOR_IDS
        const std::string jbindingsid = kBindingActuatorIDs[hwid];
       #else
        const std::string jbindingsid = std::to_string(hwid + 1);
       #endif

        if (! jallbindings.contains(jbindingsid))
        {
            mod_log_info("hostLoadPreset(): preset does not include bindings for hw '%s'", jbindingsid.c_str());
            continue;
        }

        auto& jbindings = jallbindings[jbindingsid];
        if (! jbindings.is_array())
        {
            mod_log_info("hostLoadPreset(): preset bindings are not arrays");
            continue;
        }

        for (auto& jbinding : jbindings)
        {
            if (! (jbinding.contains("block") && jbinding.contains("symbol")))
            {
                mod_log_info("hostLoadPreset(): binding is missing block and/or symbol");
                continue;
            }

            const int block = jbinding["block"].get<int>();
            if (block < 1 || block > NUM_BLOCKS_PER_PRESET)
            {
                mod_log_info("hostLoadPreset(): binding has out of bounds block %d", block);
                continue;
            }
            int row = 1;
            if (jbinding.contains("row"))
            {
                row = jbinding["row"].get<int>();
                if (row < 1 || row > NUM_BLOCK_CHAIN_ROWS)
                {
                   #if NUM_BLOCK_CHAIN_ROWS != 1
                    mod_log_info("hostLoadPreset(): binding has out of bounds block %d", block);
                   #endif
                    continue;
                }
            }
            const Block& blockdata = presetdata.chains[row - 1].blocks[block - 1];

            const std::string symbol = jbinding["symbol"].get<std::string>();

            if (symbol == ":bypass")
            {
                presetdata.bindings[hwid].push_back({
                    .row = static_cast<uint8_t>(row - 1),
                    .block = static_cast<uint8_t>(block - 1),
                    .parameterSymbol = ":bypass",
                    .meta = {
                        .parameterIndex = 0,
                    },
                });
            }
            else
            {
                for (uint8_t p = 0; p < MAX_PARAMS_PER_BLOCK; ++p)
                {
                    const Parameter& paramdata = blockdata.parameters[p];

                    if (isNullURI(paramdata.symbol))
                        break;
                    if ((paramdata.meta.flags & Lv2PortIsOutput) != 0)
                        continue;

                    if (paramdata.symbol == symbol)
                    {
                        presetdata.bindings[hwid].push_back({
                            .row = static_cast<uint8_t>(row - 1),
                            .block = static_cast<uint8_t>(block - 1),
                            .parameterSymbol = symbol,
                            .meta = {
                                .parameterIndex = p,
                            },
                        });
                        break;
                    }
                }
            }
        }
    }

    return numLoadedPlugins;
}

// --------------------------------------------------------------------------------------------------------------------

template<class nlohmann_json>
void HostConnector::hostSavePreset(const Preset& presetdata, nlohmann_json& json) const
{
    nlohmann::json& jpreset = static_cast<nlohmann::json&>(json);

    jpreset = nlohmann::json::object({
        { "bindings", nlohmann::json::object({}) },
        { "blocks", nlohmann::json::object({}) },
        { "name", presetdata.name },
    });

    auto& jallbindings = jpreset["bindings"];

    for (uint8_t hwid = 0; hwid < NUM_BINDING_ACTUATORS; ++hwid)
    {
       #ifdef BINDING_ACTUATOR_IDS
        const std::string jbindingsid = kBindingActuatorIDs[hwid];
       #else
        const std::string jbindingsid = std::to_string(hwid + 1);
       #endif
        auto& jbindings = jallbindings[jbindingsid] = nlohmann::json::array();

        for (const Binding& bindingdata : presetdata.bindings[hwid])
        {
            jbindings.push_back({
                #if NUM_BLOCK_CHAIN_ROWS != 1
                { "row", bindingdata.row + 1 },
                #endif
                { "block", bindingdata.block + 1 },
                { "symbol", bindingdata.parameterSymbol },
            });
        }
    }

    auto& jblocks = jpreset["blocks"];

    for (uint8_t row = 0; row < NUM_BLOCK_CHAIN_ROWS; ++row)
    {
        for (uint8_t bl = 0; bl < NUM_BLOCKS_PER_PRESET; ++bl)
        {
            const Block& blockdata = presetdata.chains[row].blocks[bl];

            if (isNullBlock(blockdata))
                continue;

           #if NUM_BLOCK_CHAIN_ROWS == 1
            const std::string jblockid = std::to_string(bl + 1);
           #else
            const std::string jblockid = format("%u:%u", row + 1, bl + 1);
           #endif

            auto& jblock = jblocks[jblockid] = {
                { "enabled", blockdata.enabled },
                { "parameters", nlohmann::json::object({}) },
                { "quickpot", blockdata.quickPotSymbol },
                { "scenes", nlohmann::json::object({}) },
                { "uri", /*isNullBlock(blockdata) ? "-" :*/ blockdata.uri },
            };

            auto& jparams = jblock["parameters"];
            for (uint8_t p = 0; p < MAX_PARAMS_PER_BLOCK; ++p)
            {
                const Parameter& paramdata = blockdata.parameters[p];

                if (isNullURI(paramdata.symbol))
                    break;
                if ((paramdata.meta.flags & Lv2PortIsOutput) != 0)
                    continue;

                const std::string jparamid = std::to_string(p + 1);
                jparams[jparamid] = {
                    { "symbol", paramdata.symbol },
                    { "value", paramdata.value },
                };
            }

            if (blockdata.meta.hasScenes)
            {
                auto& jallscenes = jblock["scenes"];

                for (uint8_t sid = 1; sid <= NUM_SCENES_PER_PRESET; ++sid)
                {
                    const std::string jsceneid = std::to_string(sid);
                    auto& jscenes = jallscenes[jsceneid] = nlohmann::json::array();

                    for (uint8_t p = 0; p < MAX_PARAMS_PER_BLOCK; ++p)
                    {
                        const SceneParameterValue& sceneparamdata = blockdata.sceneValues[sid][p];

                        if (! sceneparamdata.used)
                            continue;

                        jscenes.push_back({
                            { "symbol", blockdata.parameters[p].symbol },
                            { "value", sceneparamdata.value },
                        });
                    }
                }
            }
        }
    }
<<<<<<< HEAD

    if (_current.numLoadedPlugins == 0)
    {
        _host.connect(jackCapturePort1.c_str(), jackPlaybackPort1.c_str());
        _host.connect(jackCapturePort2.c_str(), jackPlaybackPort2.c_str());
    }
    else
    {
        hostConnectBlockToSystemOutput(last);
    }

    _host.feature_enable(Host::kFeatureProcessing, Host::kProcessingOnWithFadeIn);
=======
>>>>>>> 6b54d49d
}

// --------------------------------------------------------------------------------------------------------------------

void HostConnector::hostSwitchPreset(const Current& old)
{
    mod_log_debug("hostSwitchPreset(...)");

    bool oldloaded[NUM_BLOCK_CHAIN_ROWS][NUM_BLOCKS_PER_PRESET];

    // preallocating some data
    std::vector<flushed_param> params;
    params.reserve(MAX_PARAMS_PER_BLOCK);

    // always start with the first scene
    _current.scene = 0;
    _current.dirty = false;
    _current.numLoadedPlugins = 0;

    // scope for fade-out, old deactivate, new activate, fade-in
    {
        const Host::NonBlockingScope hnbs(_host);

<<<<<<< HEAD
        origin = j++ == 0 ? jackCapturePort1.c_str() : jackCapturePort2.c_str();
        target = format("effect_%d:%s", bp.id, plugin->ports[i].symbol.c_str());
        (_host.*call)(origin, target.c_str());
=======
        // step 1: fade out
        _host.feature_enable(Host::kFeatureProcessing, Host::kProcessingOffWithFadeOut);
>>>>>>> 6b54d49d

        // step 2: disconnect and deactivate all plugins in old preset
        // NOTE not removing plugins, done after processing is reenabled
        if (old.numLoadedPlugins == 0)
        {
<<<<<<< HEAD
            target = format("effect_%d:%s", bp.pair, plugin->ports[i].symbol.c_str());
            (_host.*call)(jackCapturePort2.c_str(), target.c_str());
            return;
        }
    }
}
=======
            std::memset(oldloaded, 0, sizeof(oldloaded));
>>>>>>> 6b54d49d

            _host.disconnect(JACK_CAPTURE_PORT_1, JACK_PLAYBACK_PORT_1);
            _host.disconnect(JACK_CAPTURE_PORT_2, JACK_PLAYBACK_PORT_2);
        }
        else
        {
            for (uint8_t row = 0; row < NUM_BLOCK_CHAIN_ROWS; ++row)
            {
                uint8_t numLoadedPlugins = 0;

                for (uint8_t bl = 0; bl < NUM_BLOCKS_PER_PRESET; ++bl)
                {
                    const Block& blockdata(old.chains[row].blocks[bl]);

                    if (! (oldloaded[row][bl] = !isNullBlock(blockdata)))
                        continue;

                    const HostBlockPair hbp = _mapper.get(old.preset, row, bl);
                    hostDisconnectAllBlockInputs(blockdata, hbp);
                    hostDisconnectAllBlockOutputs(blockdata, hbp);

                    if (hbp.id != kMaxHostInstances)
                        _host.activate(hbp.id, false);

                    if (hbp.pair != kMaxHostInstances)
                        _host.activate(hbp.pair, false);

<<<<<<< HEAD
        origin = format("effect_%d:%s", bp.id, plugin->ports[i].symbol.c_str());
        target = dsti++ == 0 ? jackPlaybackPort1.c_str() : jackPlaybackPort2.c_str();
        (_host.*call)(origin.c_str(), target);

        if (bp.pair != kMaxHostInstances)
        {
            origin = format("effect_%d:%s", bp.pair, plugin->ports[i].symbol.c_str());
            (_host.*call)(origin.c_str(), jackPlaybackPort2.c_str());
            return;
=======
                    ++numLoadedPlugins;
                }

                if (numLoadedPlugins == 0 && !old.chains[row].capture[0].empty())
                {
                    _host.disconnect(old.chains[row].capture[0].c_str(), old.chains[row].playback[0].c_str());
                    _host.disconnect(old.chains[row].capture[1].c_str(), old.chains[row].playback[0].c_str());
                }
            }
>>>>>>> 6b54d49d
        }

<<<<<<< HEAD
    if (dsti == 1)
        (_host.*call)(origin.c_str(), jackPlaybackPort2.c_str());
}
=======
        // step 3: activate and connect all plugins in new preset
        for (uint8_t row = 0; row < NUM_BLOCK_CHAIN_ROWS; ++row)
        {
            bool first = true;
            uint8_t last = 0;
            uint8_t numLoadedPlugins = 0;
>>>>>>> 6b54d49d

            for (uint8_t bl = 0; bl < NUM_BLOCKS_PER_PRESET; ++bl)
            {
                if (isNullBlock(_current.chains[row].blocks[bl]))
                    continue;

                const HostBlockPair hbp = _mapper.get(_current.preset, row, bl);

                if (hbp.id != kMaxHostInstances)
                    _host.activate(hbp.id, true);

                if (hbp.pair != kMaxHostInstances)
                    _host.activate(hbp.pair, true);

                if (numLoadedPlugins == 0)
                    hostConnectBlockToChainInput(row, bl);
                else
                    hostConnectBlockToBlock(row, last, bl);

                hostSetupSideIO(row, bl, hbp, nullptr);

                last = bl;
                ++numLoadedPlugins;
            }

            if (numLoadedPlugins != 0)
            {
                hostConnectBlockToChainOutput(row, last);
            }
            else if (!_current.chains[row].capture[0].empty())
            {
                _host.connect(_current.chains[row].capture[0].c_str(), _current.chains[row].playback[0].c_str());
                _host.connect(_current.chains[row].capture[1].c_str(), _current.chains[row].playback[0].c_str());
            }

            _current.numLoadedPlugins += numLoadedPlugins;
        }

        // step 4: fade in
        _host.feature_enable(Host::kFeatureProcessing, Host::kProcessingOnWithFadeIn);
    }

    // audio is now processing new preset

    // scope for preloading default preset state
    {
        const Preset& defaults = _presets[old.preset];
        // bool defloaded[NUM_BLOCKS_PER_PRESET];

        const Host::NonBlockingScope hnbs(_host);

        for (uint8_t row = 0; row < NUM_BLOCK_CHAIN_ROWS; ++row)
        {
            for (uint8_t bl = 0; bl < NUM_BLOCKS_PER_PRESET; ++bl)
            {
                const Block& defblockdata = defaults.chains[row].blocks[bl];
                const Block& oldblockdata = old.chains[row].blocks[bl];

                // using same plugin (or both empty)
                if (defblockdata.uri == oldblockdata.uri)
                {
                    if (isNullBlock(defblockdata))
                        continue;

                    const HostBlockPair hbp = _mapper.get(old.preset, row, bl);
                    assert_continue(hbp.id != kMaxHostInstances);

                    if (defblockdata.enabled != oldblockdata.enabled)
                    {
                        _host.bypass(hbp.id, !defblockdata.enabled);

                        if (hbp.pair != kMaxHostInstances)
                            _host.bypass(hbp.pair, !defblockdata.enabled);
                    }

                    params.clear();

                    for (uint8_t p = 0; p < MAX_PARAMS_PER_BLOCK; ++p)
                    {
                        const Parameter& defparameterdata(defblockdata.parameters[p]);
                        const Parameter& oldparameterdata(oldblockdata.parameters[p]);

                        if (isNullURI(defparameterdata.symbol))
                            break;
                        if (defparameterdata.value == oldparameterdata.value)
                            continue;

                        params.push_back({ defparameterdata.symbol.c_str(), defparameterdata.value });
                    }

                    _host.params_flush(hbp.id, KXSTUDIO__Reset_full, params.size(), params.data());

                    if (hbp.pair != kMaxHostInstances)
                        _host.params_flush(hbp.pair, KXSTUDIO__Reset_full, params.size(), params.data());

                    continue;
                }

                // different plugin, unload old one if there is any
                if (oldloaded[row][bl])
                {
                    const HostBlockPair hbp = _mapper.remove(old.preset, row, bl);

                    if (hbp.id != kMaxHostInstances)
                        _host.remove(hbp.id);

                    if (hbp.pair != kMaxHostInstances)
                        _host.remove(hbp.pair);
                }

                // nothing else to do if block is empty
                if (isNullBlock(defaults.chains[row].blocks[bl]))
                    continue;

                // otherwise load default plugin
                HostBlockPair hbp = { _mapper.add(old.preset, row, bl), kMaxHostInstances };
                _host.preload(defblockdata.uri.c_str(), hbp.id);

                if (shouldBlockBeStereo(defaults.chains[row], bl))
                {
                    hbp.pair = _mapper.add_pair(old.preset, row, bl);
                    _host.preload(defblockdata.uri.c_str(), hbp.pair);
                }

                if (!defblockdata.enabled)
                {
                    _host.bypass(hbp.id, true);

                    if (hbp.pair != kMaxHostInstances)
                        _host.bypass(hbp.pair, true);
                }

                params.clear();

                for (uint8_t p = 0; p < MAX_PARAMS_PER_BLOCK; ++p)
                {
                    const Parameter& defparameterdata(defblockdata.parameters[p]);
                    if (isNullURI(defparameterdata.symbol))
                        break;

                    params.push_back({ defparameterdata.symbol.c_str(), defparameterdata.value });
                }

                _host.params_flush(hbp.id, KXSTUDIO__Reset_full, params.size(), params.data());

                if (hbp.pair != kMaxHostInstances)
                    _host.params_flush(hbp.pair, KXSTUDIO__Reset_full, params.size(), params.data());
            }
        }
    }
}

// --------------------------------------------------------------------------------------------------------------------

void HostConnector::hostFeedbackCallback(const HostFeedbackData& data)
{
    if (_callback == nullptr)
        return;

    HostCallbackData cdata = {};

    switch (data.type)
    {
    case HostFeedbackData::kFeedbackAudioMonitor:
        cdata.type = HostCallbackData::kAudioMonitor;
        cdata.audioMonitor.index = data.audioMonitor.index;
        cdata.audioMonitor.value = data.audioMonitor.value;
        break;

    case HostFeedbackData::kFeedbackLog:
        cdata.type = HostCallbackData::kLog;
        cdata.log.type = data.log.type;
        cdata.log.msg = data.log.msg;
        break;

    case HostFeedbackData::kFeedbackParameterSet:
    case HostFeedbackData::kFeedbackOutputMonitor:
        assert(data.paramSet.effect_id >= 0);
        assert(data.paramSet.effect_id < MAX_MOD_HOST_INSTANCES);

        if (data.paramSet.effect_id >= MAX_MOD_HOST_PLUGIN_INSTANCES)
        {
            cdata.type = HostCallbackData::kToolParameterSet;
            cdata.toolParameterSet.index = data.paramSet.effect_id - MAX_MOD_HOST_PLUGIN_INSTANCES;
            cdata.toolParameterSet.symbol = data.paramSet.symbol;
            cdata.toolParameterSet.value = data.paramSet.value;
        }
        else
        {
            const HostBlockAndRow hbar = _mapper.get_block_with_id(_current.preset, data.paramSet.effect_id);
            if (hbar.row == NUM_BLOCK_CHAIN_ROWS || hbar.block == NUM_BLOCKS_PER_PRESET)
                return;

            if (data.paramSet.symbol[0] == ':')
            {
                // _current.dirty = true;
                // blockdata.enabled = data.paramSet.value < 0.5f;

                // TODO special mod-host values here
                return;
            }
            else
            {
                Block& blockdata = _current.chains[hbar.row].blocks[hbar.block];

                uint8_t p = 0;
                for (; p < MAX_PARAMS_PER_BLOCK; ++p)
                {
                    if (isNullURI(blockdata.parameters[p].symbol))
                        return;
                    if (blockdata.parameters[p].symbol == data.paramSet.symbol)
                        break;
                }

                if (p == MAX_PARAMS_PER_BLOCK)
                    return;

                if (data.type == HostFeedbackData::kFeedbackParameterSet)
                    _current.dirty = true;

                blockdata.parameters[p].value = data.paramSet.value;

                cdata.type = HostCallbackData::kParameterSet;
                cdata.parameterSet.row = hbar.row;
                cdata.parameterSet.block = hbar.block;
                cdata.parameterSet.index = p;
                cdata.parameterSet.symbol = data.paramSet.symbol;
                cdata.parameterSet.value = data.paramSet.value;
            }
        }
        break;

    case HostFeedbackData::kFeedbackPatchSet:
        assert(data.patchSet.effect_id >= 0);
<<<<<<< HEAD
        assert(data.patchSet.effect_id < MAX_MOD_HOST_INSTANCES);
        static_assert(sizeof(cdata.toolPatchSet.data) == sizeof(data.patchSet.data), "data size mismatch");
=======
        assert(data.patchSet.effect_id < MAX_MOD_HOST_PLUGIN_INSTANCES + MAX_MOD_HOST_TOOL_INSTANCES);
>>>>>>> 6b54d49d

        if (data.patchSet.effect_id >= MAX_MOD_HOST_PLUGIN_INSTANCES)
        {
            cdata.type = HostCallbackData::kToolPatchSet;
            cdata.toolPatchSet.index = data.patchSet.effect_id - MAX_MOD_HOST_PLUGIN_INSTANCES;
            cdata.toolPatchSet.key = data.patchSet.key;
            cdata.toolPatchSet.type = data.patchSet.type;
            std::memcpy(&cdata.toolPatchSet.data, &data.patchSet.data, sizeof(data.patchSet.data));
        }
        else
        {
            const HostBlockAndRow hbar = _mapper.get_block_with_id(_current.preset, data.paramSet.effect_id);
            if (hbar.row == NUM_BLOCK_CHAIN_ROWS || hbar.block == NUM_BLOCKS_PER_PRESET)
                return;

            cdata.type = HostCallbackData::kPatchSet;
            cdata.patchSet.row = hbar.row;
            cdata.patchSet.block = hbar.block;
            cdata.patchSet.key = data.patchSet.key;
            cdata.patchSet.type = data.patchSet.type;
            std::memcpy(&cdata.patchSet.data, &data.patchSet.data, sizeof(data.patchSet.data));
        }
        break;

    default:
        return;
    }

    _callback->hostConnectorCallback(cdata);
}

// --------------------------------------------------------------------------------------------------------------------

void HostConnector::hostReady()
{
    const Host::NonBlockingScope hnbs(_host);

<<<<<<< HEAD
    _host.monitor_audio_levels(jackCapturePort1.c_str(), true);
    _host.monitor_audio_levels(jackCapturePort2.c_str(), true);
    _host.monitor_audio_levels(JACK_PLAYBACK_MONITOR_PORT_1, true);
    _host.monitor_audio_levels(JACK_PLAYBACK_MONITOR_PORT_2, true);
=======
    // assume we dont want mod-host side monitoring if input is a plugin
    if constexprstr (std::strncmp(JACK_CAPTURE_PORT_1, MOD_HOST_EFFECT_PREFIX, MOD_HOST_EFFECT_PREFIX_LEN) != 0)
        _host.monitor_audio_levels(JACK_CAPTURE_PORT_1, true);

    if constexprstr (std::strncmp(JACK_CAPTURE_PORT_1, MOD_HOST_EFFECT_PREFIX, MOD_HOST_EFFECT_PREFIX_LEN) != 0 &&
                     std::strcmp(JACK_CAPTURE_PORT_1, JACK_CAPTURE_PORT_2) != 0)
        _host.monitor_audio_levels(JACK_CAPTURE_PORT_2, true);

    // assume we dont want mod-host side monitoring if output is a plugin
    if constexprstr (std::strncmp(JACK_PLAYBACK_MONITOR_PORT_1, MOD_HOST_EFFECT_PREFIX, MOD_HOST_EFFECT_PREFIX_LEN) != 0)
        _host.monitor_audio_levels(JACK_PLAYBACK_MONITOR_PORT_1, true);

    if constexprstr (std::strncmp(JACK_PLAYBACK_MONITOR_PORT_2, MOD_HOST_EFFECT_PREFIX, MOD_HOST_EFFECT_PREFIX_LEN) != 0 &&
                     std::strcmp(JACK_PLAYBACK_MONITOR_PORT_1, JACK_PLAYBACK_MONITOR_PORT_2) != 0)
        _host.monitor_audio_levels(JACK_PLAYBACK_MONITOR_PORT_2, true);
}

// --------------------------------------------------------------------------------------------------------------------

void HostConnector::allocPreset(Preset& preset)
{
    for (ChainRow& chain : preset.chains)
    {
        chain.blocks.resize(NUM_BLOCKS_PER_PRESET);

        for (Block& block : chain.blocks)
            allocBlock(block);
    }
}

void HostConnector::resetPreset(Preset& preset)
{
    preset.name.clear();
    preset.chains[0].capture[0] = JACK_CAPTURE_PORT_1;
    preset.chains[0].capture[1] = JACK_CAPTURE_PORT_2;
    preset.chains[0].playback[0] = JACK_PLAYBACK_PORT_1;
    preset.chains[0].playback[1] = JACK_PLAYBACK_PORT_2;

    for (uint8_t row = 0; row < NUM_BLOCK_CHAIN_ROWS; ++row)
    {
        if (row != 0)
        {
            preset.chains[row].capture.fill({});
            preset.chains[row].playback.fill({});
        }

        for (uint8_t bl = 0; bl < NUM_BLOCKS_PER_PRESET; ++bl)
            resetBlock(preset.chains[row].blocks[bl]);
    }

    for (uint8_t hwid = 0; hwid < NUM_BINDING_ACTUATORS; ++hwid)
        preset.bindings[hwid].clear();
>>>>>>> 6b54d49d
}

// --------------------------------------------------------------------------------------------------------------------<|MERGE_RESOLUTION|>--- conflicted
+++ resolved
@@ -625,8 +625,8 @@
     _current.dirty = true;
 
     // direct connections
-    _host.connect(JACK_CAPTURE_PORT_1, JACK_PLAYBACK_PORT_1);
-    _host.connect(JACK_CAPTURE_PORT_2, JACK_PLAYBACK_PORT_2);
+    _host.connect(jackCapturePort1.c_str(), jackPlaybackPort1.c_str());
+    _host.connect(jackCapturePort2.c_str(), jackPlaybackPort2.c_str());
 
     _host.feature_enable(Host::kFeatureProcessing, Host::kProcessingOnWithFadeIn);
 }
@@ -640,39 +640,6 @@
     if (_current.name == name)
         return;
 
-<<<<<<< HEAD
-    const Host::NonBlockingScope hnbs(_host);
-
-    _host.feature_enable(Host::kFeatureProcessing, Host::kProcessingOffWithFadeOut);
-
-    for (uint8_t b = 0; b < NUM_BLOCKS_PER_PRESET; ++b)
-    {
-        if (! isNullURI(_current.blocks[b].uri))
-            hostRemoveInstanceForBlock(b);
-
-        resetBlock(_current.blocks[b]);
-    }
-
-    for (uint8_t hwid = 0; hwid < NUM_BINDING_ACTUATORS; ++hwid)
-        _current.bindings[hwid].clear();
-
-    _current.scene = 0;
-    _current.numLoadedPlugins = 0;
-    _current.dirty = true;
-
-    // direct connections
-    _host.connect(jackCapturePort1.c_str(), jackPlaybackPort1.c_str());
-    _host.connect(jackCapturePort2.c_str(), jackPlaybackPort2.c_str());
-
-    _host.feature_enable(Host::kFeatureProcessing, Host::kProcessingOnWithFadeIn);
-}
-
-// --------------------------------------------------------------------------------------------------------------------
-
-void HostConnector::setCurrentPresetName(const char* const name)
-{
-=======
->>>>>>> 6b54d49d
     _current.name = name;
     _current.dirty = true;
 }
@@ -921,18 +888,11 @@
         // replace old direct connections if this is the first plugin
         if (_current.numLoadedPlugins == 1)
         {
-<<<<<<< HEAD
+            assert(row == 0);
             _host.disconnect(jackCapturePort1.c_str(), jackPlaybackPort1.c_str());
             _host.disconnect(jackCapturePort2.c_str(), jackPlaybackPort2.c_str());
-            hostConnectBlockToSystemInput(block);
-            hostConnectBlockToSystemOutput(block);
-=======
-            assert(row == 0);
-            _host.disconnect(JACK_CAPTURE_PORT_1, JACK_PLAYBACK_PORT_1);
-            _host.disconnect(JACK_CAPTURE_PORT_2, JACK_PLAYBACK_PORT_2);
             hostConnectBlockToChainInput(row, block);
             hostConnectBlockToChainOutput(row, block);
->>>>>>> 6b54d49d
         }
         // otherwise we need to add ourselves more carefully
         else
@@ -1093,15 +1053,8 @@
         hostDisconnectAllBlockInputs(row, block);
         hostDisconnectAllBlockOutputs(row, block);
 
-<<<<<<< HEAD
-            _host.disconnect(jackCapturePort1.c_str(), jackPlaybackPort1.c_str());
-            _host.disconnect(jackCapturePort2.c_str(), jackPlaybackPort2.c_str());
-        }
-        else
-=======
         // step 3: disconnect sides of chain that gets new block
         if (emptyBlock != 0)
->>>>>>> 6b54d49d
         {
             for (uint8_t bl = emptyBlock - 1; bl != 0; --bl)
             {
@@ -1120,20 +1073,9 @@
                 if (isNullBlock(_current.chains[emptyRow].blocks[bl]))
                     continue;
 
-<<<<<<< HEAD
-        if (_current.numLoadedPlugins == 0)
-        {
-            _host.connect(jackCapturePort1.c_str(), jackPlaybackPort1.c_str());
-            _host.connect(jackCapturePort2.c_str(), jackPlaybackPort2.c_str());
-        }
-        else
-        {
-            hostConnectBlockToSystemOutput(last);
-=======
                 hostDisconnectAllBlockInputs(emptyRow, bl);
                 break;
             }
->>>>>>> 6b54d49d
         }
 
         // step 4: swap data
@@ -1589,6 +1531,62 @@
 
 // --------------------------------------------------------------------------------------------------------------------
 
+void HostConnector::connectTool2Tool(uint8_t toolAIndex, 
+                      const char* toolAOutSymbol, 
+                      uint8_t toolBIndex, 
+                      const char* toolBInSymbol)
+{
+    assert(toolAIndex < MAX_MOD_HOST_TOOL_INSTANCES);
+    assert(toolBIndex < MAX_MOD_HOST_TOOL_INSTANCES);
+    assert(toolAOutSymbol != nullptr && *toolAOutSymbol != '\0');
+    assert(toolBInSymbol != nullptr && *toolBInSymbol != '\0');
+
+    _host.connect(format("effect_%d:%s", MAX_MOD_HOST_PLUGIN_INSTANCES + toolAIndex, toolAOutSymbol).c_str(), 
+                  format("effect_%d:%s", MAX_MOD_HOST_PLUGIN_INSTANCES + toolBIndex, toolBInSymbol).c_str());
+}
+
+// --------------------------------------------------------------------------------------------------------------------
+
+void HostConnector::toolOutAsCapturePort(uint8_t toolIndex, 
+                          const char* symbol, 
+                          uint8_t capturePortIndex)
+{
+    assert(toolIndex < MAX_MOD_HOST_TOOL_INSTANCES);
+    assert(symbol != nullptr && *symbol != '\0');
+    assert(capturePortIndex < kNCapturePorts);
+    
+    switch (capturePortIndex) {
+        case 0:
+            jackCapturePort1 = format("effect_%d:%s", MAX_MOD_HOST_PLUGIN_INSTANCES + toolIndex, symbol);
+            break;
+        case 1:
+            jackCapturePort2 = format("effect_%d:%s", MAX_MOD_HOST_PLUGIN_INSTANCES + toolIndex, symbol);
+            break;
+    }
+}
+
+// --------------------------------------------------------------------------------------------------------------------
+
+void HostConnector::toolInAsPlaybackPort(uint8_t toolIndex, 
+                          const char* symbol, 
+                          uint8_t playbackPortIndex)
+{
+    assert(toolIndex < MAX_MOD_HOST_TOOL_INSTANCES);
+    assert(symbol != nullptr && *symbol != '\0');
+    assert(playbackPortIndex < kNPlaybackPorts);
+
+    switch (playbackPortIndex) {
+        case 0:
+            jackPlaybackPort1 = format("effect_%d:%s", MAX_MOD_HOST_PLUGIN_INSTANCES + toolIndex, symbol);
+            break;
+        case 1:
+            jackPlaybackPort2 = format("effect_%d:%s", MAX_MOD_HOST_PLUGIN_INSTANCES + toolIndex, symbol);
+            break;
+    }
+}
+
+// --------------------------------------------------------------------------------------------------------------------
+
 void HostConnector::setToolParameter(const uint8_t toolIndex, const char* const symbol, const float value)
 {
     mod_log_debug("setToolParameter(%u, \"%s\", %f)", toolIndex, symbol, value);
@@ -2112,13 +2110,8 @@
     if (numLoadedPlugins == 0)
     {
         // direct connections
-<<<<<<< HEAD
-        _host.connect(jackCapturePort1.c_str(), jackPlaybackPort1.c_str());
-        _host.connect(jackCapturePort2.c_str(), jackPlaybackPort2.c_str());
-=======
         _host.connect(chain.capture[0].c_str(), chain.playback[0].c_str());
         _host.connect(chain.capture[1].c_str(), chain.playback[1].c_str());
->>>>>>> 6b54d49d
         return;
     }
 
@@ -2126,13 +2119,8 @@
     assert(lastBlock != UINT8_MAX);
 
     // direct connections
-<<<<<<< HEAD
-    // _host.disconnect(jackCapturePort1.c_str(), jackPlaybackPort1.c_str());
-    // _host.disconnect(jackCapturePort2.c_str(), jackPlaybackPort2.c_str());
-=======
     _host.disconnect(chain.capture[0].c_str(), chain.playback[0].c_str());
     _host.disconnect(chain.capture[1].c_str(), chain.playback[1].c_str());
->>>>>>> 6b54d49d
 
     // first and last blocks
     hostConnectBlockToChainInput(row, firstBlock);
@@ -2710,21 +2698,6 @@
             }
         }
     }
-<<<<<<< HEAD
-
-    if (_current.numLoadedPlugins == 0)
-    {
-        _host.connect(jackCapturePort1.c_str(), jackPlaybackPort1.c_str());
-        _host.connect(jackCapturePort2.c_str(), jackPlaybackPort2.c_str());
-    }
-    else
-    {
-        hostConnectBlockToSystemOutput(last);
-    }
-
-    _host.feature_enable(Host::kFeatureProcessing, Host::kProcessingOnWithFadeIn);
-=======
->>>>>>> 6b54d49d
 }
 
 // --------------------------------------------------------------------------------------------------------------------
@@ -2748,29 +2721,14 @@
     {
         const Host::NonBlockingScope hnbs(_host);
 
-<<<<<<< HEAD
-        origin = j++ == 0 ? jackCapturePort1.c_str() : jackCapturePort2.c_str();
-        target = format("effect_%d:%s", bp.id, plugin->ports[i].symbol.c_str());
-        (_host.*call)(origin, target.c_str());
-=======
         // step 1: fade out
         _host.feature_enable(Host::kFeatureProcessing, Host::kProcessingOffWithFadeOut);
->>>>>>> 6b54d49d
 
         // step 2: disconnect and deactivate all plugins in old preset
         // NOTE not removing plugins, done after processing is reenabled
         if (old.numLoadedPlugins == 0)
         {
-<<<<<<< HEAD
-            target = format("effect_%d:%s", bp.pair, plugin->ports[i].symbol.c_str());
-            (_host.*call)(jackCapturePort2.c_str(), target.c_str());
-            return;
-        }
-    }
-}
-=======
             std::memset(oldloaded, 0, sizeof(oldloaded));
->>>>>>> 6b54d49d
 
             _host.disconnect(JACK_CAPTURE_PORT_1, JACK_PLAYBACK_PORT_1);
             _host.disconnect(JACK_CAPTURE_PORT_2, JACK_PLAYBACK_PORT_2);
@@ -2798,17 +2756,6 @@
                     if (hbp.pair != kMaxHostInstances)
                         _host.activate(hbp.pair, false);
 
-<<<<<<< HEAD
-        origin = format("effect_%d:%s", bp.id, plugin->ports[i].symbol.c_str());
-        target = dsti++ == 0 ? jackPlaybackPort1.c_str() : jackPlaybackPort2.c_str();
-        (_host.*call)(origin.c_str(), target);
-
-        if (bp.pair != kMaxHostInstances)
-        {
-            origin = format("effect_%d:%s", bp.pair, plugin->ports[i].symbol.c_str());
-            (_host.*call)(origin.c_str(), jackPlaybackPort2.c_str());
-            return;
-=======
                     ++numLoadedPlugins;
                 }
 
@@ -2818,21 +2765,14 @@
                     _host.disconnect(old.chains[row].capture[1].c_str(), old.chains[row].playback[0].c_str());
                 }
             }
->>>>>>> 6b54d49d
-        }
-
-<<<<<<< HEAD
-    if (dsti == 1)
-        (_host.*call)(origin.c_str(), jackPlaybackPort2.c_str());
-}
-=======
+        }
+
         // step 3: activate and connect all plugins in new preset
         for (uint8_t row = 0; row < NUM_BLOCK_CHAIN_ROWS; ++row)
         {
             bool first = true;
             uint8_t last = 0;
             uint8_t numLoadedPlugins = 0;
->>>>>>> 6b54d49d
 
             for (uint8_t bl = 0; bl < NUM_BLOCKS_PER_PRESET; ++bl)
             {
@@ -3067,12 +3007,7 @@
 
     case HostFeedbackData::kFeedbackPatchSet:
         assert(data.patchSet.effect_id >= 0);
-<<<<<<< HEAD
         assert(data.patchSet.effect_id < MAX_MOD_HOST_INSTANCES);
-        static_assert(sizeof(cdata.toolPatchSet.data) == sizeof(data.patchSet.data), "data size mismatch");
-=======
-        assert(data.patchSet.effect_id < MAX_MOD_HOST_PLUGIN_INSTANCES + MAX_MOD_HOST_TOOL_INSTANCES);
->>>>>>> 6b54d49d
 
         if (data.patchSet.effect_id >= MAX_MOD_HOST_PLUGIN_INSTANCES)
         {
@@ -3110,12 +3045,6 @@
 {
     const Host::NonBlockingScope hnbs(_host);
 
-<<<<<<< HEAD
-    _host.monitor_audio_levels(jackCapturePort1.c_str(), true);
-    _host.monitor_audio_levels(jackCapturePort2.c_str(), true);
-    _host.monitor_audio_levels(JACK_PLAYBACK_MONITOR_PORT_1, true);
-    _host.monitor_audio_levels(JACK_PLAYBACK_MONITOR_PORT_2, true);
-=======
     // assume we dont want mod-host side monitoring if input is a plugin
     if constexprstr (std::strncmp(JACK_CAPTURE_PORT_1, MOD_HOST_EFFECT_PREFIX, MOD_HOST_EFFECT_PREFIX_LEN) != 0)
         _host.monitor_audio_levels(JACK_CAPTURE_PORT_1, true);
@@ -3168,7 +3097,6 @@
 
     for (uint8_t hwid = 0; hwid < NUM_BINDING_ACTUATORS; ++hwid)
         preset.bindings[hwid].clear();
->>>>>>> 6b54d49d
 }
 
 // --------------------------------------------------------------------------------------------------------------------