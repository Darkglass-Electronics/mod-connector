// SPDX-FileCopyrightText: 2024-2025 Filipe Coelho <falktx@darkglass.com>
// SPDX-License-Identifier: ISC

#pragma once

#include "host.hpp"
#include "json_fwd.hpp"
#include "instance_mapper.hpp"
#include "lv2.hpp"

#include <cassert>
#include <cstdint>
#include <array>
#include <list>
#include <unordered_map>

enum ExtraLv2Flags {
    Lv2ParameterVirtual = 1 << 10,
    Lv2ParameterInScene = 1 << 11,
    Lv2ParameterNotInQuickPot = 1 << 12,
};

// --------------------------------------------------------------------------------------------------------------------

struct HostConnector : Host::FeedbackCallback {
    struct Callback {
        struct Data {
            enum {
                kAudioMonitor,
                kCpuLoad,
                kLog,
                kParameterSet,
                kPatchSet,
                kToolParameterSet,
                kToolPatchSet,
                // TODO rename Patch to Property
                kMidiControlChange,
                kMidiProgramChange,
            } type;
            union {
                // kAudioMonitor
                struct {
                    int index;
                    float value;
                } audioMonitor;
                // kCpuLoad
                struct {
                    float avg;
                    float max;
                    uint32_t xruns;
                } cpuLoad;
                // kLog
                struct {
                    char type;
                    const char* msg;
                } log;
                // kParameterSet
                struct {
                    uint8_t row;
                    uint8_t block;
                    uint8_t index;
                    const char* symbol;
                    float value;
                } parameterSet;
                // kPatchSet
                struct {
                    uint8_t row;
                    uint8_t block;
                    const char* key;
                    char type;
                    HostPatchData data;
                } patchSet;
                // kToolParameterSet
                struct {
                    uint8_t index;
                    const char* symbol;
                    float value;
                } toolParameterSet;
                // kToolPatchSet
                struct {
                    uint8_t index;
                    const char* key;
                    char type;
                    HostPatchData data;
                } toolPatchSet;
                // kMidiControlChange
                struct {
                    uint8_t channel;
                    uint8_t control;
                    uint16_t value;
                } midiControlChange;
                // kMidiProgramChange
                struct {
                    uint8_t channel;
                    uint8_t program;
                } midiProgramChange;
            };
        };

        virtual ~Callback() = default;
        virtual void hostConnectorCallback(const Data& data) = 0;
    };

    struct Parameter {
        std::string symbol;
        float value;
        struct {
            // convenience meta-data, not stored in json state
            uint32_t flags;
            uint32_t designation;
            uint8_t hwbinding;
            float def, min, max;
            float def2; // default from plugin ttl, which might not match default preset
            std::string name;
            std::string shortname;
            std::string unit;
            std::vector<Lv2ScalePoint> scalePoints;
        } meta;
    };

    struct Property {
        std::string uri;
        std::string value; // TODO float or string
        struct {
            // convenience meta-data, not stored in json state
            uint32_t flags;
            uint8_t hwbinding;
            float def, min, max; // used for Lv2PropertyIsParameter
            std::string defpath; // used for Lv2PropertyIsPath
            std::string name;
            std::string shortname;
        } meta;
    };

    enum SceneMode {
        // only update value, do not activate any scenes
        SceneModeNone,
        // enable scenes if not active yet
        SceneModeActivate,
        // sync all parameter values in a scene, same as clearing it
        SceneModeClear,
    };

    struct SceneValues {
        bool enabled;
        std::vector<float> parameters;
        std::vector<std::string> properties;
    };

    struct Block {
        bool enabled;
        std::string quickPotSymbol;
        std::string uri;
        struct {
            // convenience meta-data, not stored in json state
            struct {
                bool hasScenes;
                uint8_t hwbinding;
            } enable;
            uint8_t quickPotIndex;
            uint8_t numParametersInScenes;
            uint8_t numPropertiesInScenes;
            uint8_t numInputs;
            uint8_t numOutputs;
            uint8_t numSideInputs;
            uint8_t numSideOutputs;
            std::string name;
            std::string abbreviation;
        } meta;
        std::vector<Parameter> parameters;
        std::vector<Property> properties;
        std::array<SceneValues, NUM_SCENES_PER_PRESET> sceneValues;
    };

    struct ParameterBinding {
        uint8_t row;
        uint8_t block;
        float min;
        float max;
        std::string parameterSymbol;
        struct {
            // convenience meta-data, not stored in json state
            uint8_t parameterIndex;
        } meta;
    };

    struct PropertyBinding {
        uint8_t row;
        uint8_t block;
        std::string propertyURI;
        struct {
            // convenience meta-data, not stored in json state
            uint8_t propertyIndex;
        } meta;
    };

    struct Bindings {
        std::string name;
        std::list<ParameterBinding> parameters;
        std::list<PropertyBinding> properties;
        double value; // NOTE normalized 0-1, updated automatically if single binding
    };

    struct ChainRow {
        std::vector<Block> blocks;
        std::array<std::string, 2> capture;
        std::array<std::string, 2> playback;
        std::array<uint16_t, 2> captureId;
        std::array<uint16_t, 2> playbackId;
    };

    struct Preset {
        uint8_t scene;
        std::string name;
        std::string filename;
        std::array<Bindings, NUM_BINDING_ACTUATORS> bindings;
        struct {
            uint32_t color;
            std::string style;
        } background;
        std::array<std::string, NUM_SCENES_PER_PRESET> sceneNames;
        std::array<unsigned char, UUID_SIZE> uuid;
    private:
        friend struct HostConnector;
        friend class WebSocketConnector;
        std::array<ChainRow, NUM_BLOCK_CHAIN_ROWS> chains;
    };

    struct Current : Preset {
        uint8_t defaultScene = 0;
        uint8_t preset = 0;
        uint8_t numLoadedPlugins = 0;
        int dirty = 0; // 0|false for clean, 1|true for dirty, < 0 for scene only change (also dirty)

       #if NUM_BLOCK_CHAIN_ROWS != 1
        [[nodiscard]] inline const Block& block(const uint8_t row, const uint8_t block) const noexcept
        {
            assert(row < NUM_BLOCK_CHAIN_ROWS);
            assert(block < NUM_BLOCKS_PER_PRESET);
            return chains[row].blocks[block];
        }
       #else
        [[nodiscard]] inline const Block& block(const uint8_t block) const noexcept
        {
            assert(block < NUM_BLOCKS_PER_PRESET);
            return chains[0].blocks[block];
        }
       #endif
    };

    // connection to mod-host, handled internally
    Host _host;

protected:
    // internal host instance mapper
    HostInstanceMapper _mapper;

    // internal current preset state
    Current _current;

    // default state for each preset
    std::array<Preset, NUM_PRESETS_PER_BANK> _presets;

    // current connector callback
    Callback* _callback = nullptr;

    // first time booting up
    bool _firstboot = true;

public:
    // lv2 world for getting information about plugins
    const Lv2World lv2world;

    // list of virtual parameters per plugin
    // NOTE symbol MUST start with ":" and not be ":bypass"
    std::unordered_map<std::string, std::vector<Lv2Port>> virtualParameters;

    // constructor, initializes connection to mod-host and sets `ok` to true if successful
    HostConnector();

    // ----------------------------------------------------------------------------------------------------------------

    // whether the host connection is working
    bool ok = false;

    // try to reconnect host if it previously failed
    bool reconnect();

    // get last error from host in case something failed
    [[nodiscard]] const std::string& getLastError() const;

    // listen to MIDI control change messages
    bool monitorMidiControl(uint8_t midiChannel, bool enable);

    // listen to MIDI program change messages
    bool monitorMidiProgram(uint8_t midiChannel, bool enable);

    // poll for host updates (e.g. MIDI-mapped parameter changes, tempo changes)
    // NOTE make sure to call `requestHostUpdates()` after handling all updates
    void pollHostUpdates(Callback* callback);

    // request more host updates
    void requestHostUpdates();

    // ----------------------------------------------------------------------------------------------------------------
    // debug helpers

    // get internal Id(s) used for debugging
    [[nodiscard]] std::string getBlockId(uint8_t row, uint8_t block) const;

    // get internal Id without pair's id used for debugging
    [[nodiscard]] std::string getBlockIdNoPair(uint8_t row, uint8_t block) const;

    // get internal Id of pair used for debugging
    [[nodiscard]] std::string getBlockIdPairOnly(uint8_t row, uint8_t block) const;

    // print current state for debugging
    void printStateForDebug(bool withBlocks, bool withParams, bool withBindings) const;

    // ----------------------------------------------------------------------------------------------------------------
    // cpu load handling

    void enableCpuLoadUpdates(bool enable);

    // return average cpu load
    float getAverageCpuLoad();

    // return maximum cpu load
    float getMaximumCpuLoad();

    // ----------------------------------------------------------------------------------------------------------------
    // current state handling

    // public and read-only current preset state
    const Current& current = _current;

    // get the preset at @a index
    // returns the preset state from the current bank (which might be different from the current state)
    [[nodiscard]] const Preset& getBankPreset(uint8_t preset) const;

    // get the current preset at @a index
    // returns current state if preset is currently active, otherwise the preset state from the current bank
    [[nodiscard]] const Preset& getCurrentPreset(uint8_t preset) const;

    // check if possible to add a sidechan input/playback/sink block
    // requires an output/capture/source to be present first, or have an unmatched pair
    [[nodiscard]] bool canAddSidechainInput(uint8_t row, uint8_t block) const;

    // check if possible to add a sidechan output/capture/source block
    // requires no sidechain blocks to be present or having matched pairs
    [[nodiscard]] bool canAddSidechainOutput(uint8_t row, uint8_t block) const;

    // set new custom ports to be used as chain capture can playback ports
    bool setJackPorts(const std::array<std::string, 2>& capture, const std::array<std::string, 2>& playback);

    void hostReady();

    // turn audio processing on / off (with fade in / fade out)
    // many other functions do this within preset handling, this is for special cases
    void enableAudioProcessing(bool enable);

    // set current preset dirty state
    void setDirty(bool dirty = true);

    // ----------------------------------------------------------------------------------------------------------------
    // bank handling

    // load bank from a set of preset files and activate the first
    void loadBankFromPresetFiles(const std::array<std::string, NUM_PRESETS_PER_BANK>& filenames,
                                 uint8_t initialPresetToLoad = 0);

    // ----------------------------------------------------------------------------------------------------------------
    // preset handling

    // get the name of an arbitrary preset file
    static std::string getPresetNameFromFile(const char* filename);

    // load preset from a file, automatically replacing the current preset and optionally the default too
    // returning false means the current chain was unchanged, likely because the file contains invalid state
    bool loadCurrentPresetFromFile(const char* filename, bool replaceDefault);

    // preload a preset from a file, preset **must not be the current one**
    bool preloadPresetFromFile(uint8_t preset, const char* filename);

    // save current preset to a file
    bool saveCurrentPresetToFile(const char* filename);

    // reorder/move a preset into a new position (within the current bank)
    bool reorderPresets(uint8_t orig, uint8_t dest);

    // swap 2 presets within the current bank
    void swapPresets(uint8_t presetA, uint8_t presetB);

    // save current preset
    // a preset must have been loaded or saved to a file before, so that `current.filename` is valid
    bool saveCurrentPreset();

    // clear current preset
    // sets dirty flag if any blocks were removed
    // uuid is also regenerated
    void clearCurrentPreset();

    // clear current preset background (color and style)
    void clearCurrentPresetBackground();

    // regenerate current preset uuid
    void regenUUID();

    // set the filename of a preset
    void setPresetFilename(uint8_t preset, const char* filename);

    // set the name of the current preset
    void setCurrentPresetName(const char* name);

    // convenience call for setting current preset filename
    void setCurrentPresetFilename(const char* filename)
    {
        setPresetFilename(_current.preset, filename);
    }

    // switch to another preset within the current bank
    // returning false means the current chain was unchanged
    bool switchPreset(uint8_t preset);

    // rename a preset within the current bank
    void renamePreset(uint8_t preset, const char* name);

    // ----------------------------------------------------------------------------------------------------------------
    // block handling

    // enable or disable/bypass a block
    // returning false means the block was unchanged
    bool enableBlock(uint8_t row, uint8_t block, bool enable, SceneMode sceneMode);

    // reorder/move a block into a new position
    // returning false means the current chain was unchanged
    bool reorderBlock(uint8_t row, uint8_t orig, uint8_t dest);

    // replace a block with another lv2 plugin (referenced by its URI)
    // passing null or empty string as the URI means clearing the block
    // returning false means the block was unchanged
    bool replaceBlock(uint8_t row, uint8_t block, const char* uri);

    // replace a block with another lv2 plugin that matches current one (referenced by its URI)
    // the current and new plugin must have the exact same parameters and properties
    // returning false means the block was unchanged
    bool replaceBlockWhileKeepingCurrentData(uint8_t row, uint8_t block, const char* uri);

    // save a current block state as the default state for next time the same block is loaded
    // this is done by saving an lv2 preset of the plugin inside the block
    bool saveBlockStateAsDefault(uint8_t row, uint8_t block);

    // convenience calls for single-chain builds
   #if NUM_BLOCK_CHAIN_ROWS == 1
    inline bool enableBlock(const uint8_t block, const bool enable, const SceneMode sceneMode)
    {
        return enableBlock(0, block, enable, sceneMode);
    }

    inline bool reorderBlock(const uint8_t orig, const uint8_t dest)
    {
        return reorderBlock(0, orig, dest);
    }

    inline bool replaceBlock(const uint8_t block, const char* const uri)
    {
        return replaceBlock(0, block, uri);
    }
   #else
    // move a block into a new row, by swapping position with an empty block
    // returning false means the current chain was unchanged
    bool swapBlockRow(uint8_t row, uint8_t block, uint8_t emptyRow, uint8_t emptyBlock);
   #endif

    // ----------------------------------------------------------------------------------------------------------------
    // scene handling

    // reorder/move a scene into a new position (within the current preset)
    bool reorderScenes(uint8_t orig, uint8_t dest);

    // swap 2 scenes within the current preset
    void swapScenes(uint8_t sceneA, uint8_t sceneB);

    // switch to another scene within the current preset
    // returning false means the current chain was unchanged
    bool switchScene(uint8_t scene);

    // rename a scene within the current preset
    bool renameScene(uint8_t scene, const char* name);

    // convenience call for renaming current scene name
    inline bool renameCurrentScene(const char* name)
    {
        return renameScene(_current.scene, name);
    }

    // ----------------------------------------------------------------------------------------------------------------
    // bindings NOTICE WORK-IN-PROGRESS

    // add a block binding (for enable/disable control)
    bool addBlockBinding(uint8_t hwid, uint8_t row, uint8_t block);

    // add a block parameter binding
    bool addBlockParameterBinding(uint8_t hwid, uint8_t row, uint8_t block, uint8_t paramIndex);

    // add a block property binding
    bool addBlockPropertyBinding(uint8_t hwid, uint8_t row, uint8_t block, uint8_t propIndex);

    // edit a block parameter binding (change normal or inverted operation)
    bool editBlockBinding(uint8_t hwid, uint8_t row, uint8_t block, bool inverted);

    // edit a block parameter binding (change min and max range)
    bool editBlockParameterBinding(uint8_t hwid,
                                   uint8_t row,
                                   uint8_t block,
                                   uint8_t paramIndex,
                                   float min,
                                   float max);

    // remove all binds for a specific actuator
    bool removeBindings(uint8_t hwid);

    // remove a block binding (for enable/disable control)
    bool removeBlockBinding(uint8_t hwid, uint8_t row, uint8_t block);

    // remove a block parameter binding
    bool removeBlockParameterBinding(uint8_t hwid, uint8_t row, uint8_t block, uint8_t paramIndex);

    // remove a block parameter binding
    bool removeBlockPropertyBinding(uint8_t hwid, uint8_t row, uint8_t block, uint8_t propIndex);

    // rename a binding
    bool renameBinding(uint8_t hwid, const char* name);

    // replace a block binding with another (for enable/disable control)
    // the binding to be replaced must already exist
    bool replaceBlockBinding(uint8_t hwid, uint8_t row, uint8_t block, uint8_t rowB, uint8_t blockB);

    // replace a block parameter binding with another
    // the binding to be replaced must already exist
    bool replaceBlockParameterBinding(uint8_t hwid,
                                      uint8_t row,
                                      uint8_t block,
                                      uint8_t paramIndex,
                                      uint8_t rowB,
                                      uint8_t blockB,
                                      uint8_t paramIndexB);

    // replace a block property binding with another
    // the binding to be replaced must already exist
    bool replaceBlockPropertyBinding(uint8_t hwid,
                                     uint8_t row,
                                     uint8_t block,
                                     uint8_t propIndex,
                                     uint8_t rowB,
                                     uint8_t blockB,
                                     uint8_t propIndexB);

    // reorder bindings
    bool reorderBlockBinding(uint8_t hwid, uint8_t dest);

    // set all block and parameter bindings to a normalized value
    void setBindingValue(uint8_t hwid, double value);

    // convenience calls for single-chain builds
   #if NUM_BLOCK_CHAIN_ROWS == 1
    inline bool addBlockBinding(const uint8_t hwid, const uint8_t block)
    {
        return addBlockBinding(hwid, 0, block);
    }

    inline bool addBlockParameterBinding(const uint8_t hwid, const uint8_t block, const uint8_t paramIndex)
    {
        return addBlockParameterBinding(hwid, 0, block, paramIndex);
    }

    inline bool removeBlockBinding(const uint8_t hwid, const uint8_t block)
    {
        return removeBlockBinding(hwid, 0, block);
    }

    inline bool removeBlockParameterBinding(const uint8_t hwid, const uint8_t block, const uint8_t paramIndex)
    {
        return removeBlockParameterBinding(hwid, 0, block, paramIndex);
    }
   #endif

    // ----------------------------------------------------------------------------------------------------------------
    // parameters

    // set a block parameter value
    // NOTE value must already be sanitized!
    void setBlockParameter(uint8_t row, uint8_t block, uint8_t paramIndex, float value, SceneMode sceneMode);

    // set a block quickpot
    void setBlockQuickPot(uint8_t row, uint8_t block, uint8_t paramIndex);

    // enable monitoring for block output parameter
    bool monitorBlockOutputParameter(uint8_t row, uint8_t block, uint8_t paramIndex, bool enable = true);

    // convenience calls for single-chain builds
   #if NUM_BLOCK_CHAIN_ROWS == 1
    inline void setBlockParameter(const uint8_t block,
                                  const uint8_t paramIndex,
                                  const float value,
                                  const SceneMode sceneMode)
    {
        setBlockParameter(0, block, paramIndex, value, sceneMode);
    }

    inline bool monitorBlockOutputParameter(const uint8_t block, const uint8_t paramIndex, const bool enable = true)
    {
        return monitorBlockOutputParameter(0, block, paramIndex, enable);
    }
   #endif

    // ----------------------------------------------------------------------------------------------------------------
    // tempo handling NOTICE WORK-IN-PROGRESS

    // set the global beats per bar transport value
    bool setBeatsPerBar(double beatsPerBar);

    // set the global beats per minute transport value
    bool setBeatsPerMinute(double beatsPerMinute);

    // change the global transport state
    bool transport(bool rolling, double beatsPerBar, double beatsPerMinute);

    // ----------------------------------------------------------------------------------------------------------------
    // tool handling NOTICE WORK-IN-PROGRESS

    // enable a "system tool" lv2 plugin (referenced by its URI)
    // passing null or empty string as the URI means disabling the tool
    // NOTE toolIndex must be < 10 and != 5
    bool enableTool(uint8_t toolIndex, const char* uri);

    // connect a tool audio input port to an arbitrary jack output port
    void connectToolAudioInput(uint8_t toolIndex, const char* symbol, const char* jackPort);

    // connect a tool audio output port to an arbitrary jack input port
    void connectToolAudioOutput(uint8_t toolIndex, const char* symbol, const char* jackPort);

    // connect a tool audio output port to another tool's input port
    void connectTool2Tool(uint8_t toolAIndex, const char* toolAOutSymbol, uint8_t toolBIndex, const char* toolBInSymbol);

<<<<<<< HEAD
    // connect a block output port to a tool input port
    void connectBlock2Tool(uint8_t row, uint8_t block, uint8_t toolIndex, const char* toolInSymbolL, const char* toolInSymbolR = nullptr);
=======
    // map a tool parameter to a specific MIDI CC
    void mapToolParameterToMIDICC(uint8_t toolIndex,
                                  const char* symbol,
                                  uint8_t channel,
                                  uint8_t cc,
                                  float minimum = 0.f,
                                  float maximum = 1.f);

    // unmap a tool parameter from MIDI CC
    void unmapToolParameterFromMIDICC(uint8_t toolIndex, const char* symbol);
>>>>>>> eb3c059d

    // set a block parameter value
    // NOTE value must already be sanitized!
    void setToolParameter(uint8_t toolIndex, const char* symbol, float value);

    // enable monitoring for tool output parameter
    void monitorToolOutputParameter(uint8_t toolIndex, const char* symbol, bool enable = true);

    // ----------------------------------------------------------------------------------------------------------------
    // properties

    // WIP details below this point

    // set a block property
    void setBlockProperty(uint8_t row, uint8_t block, uint8_t propIndex, const char* value, SceneMode sceneMode);

    // convenience calls for single-chain builds
   #if NUM_BLOCK_CHAIN_ROWS == 1
    inline void setBlockProperty(const uint8_t block,
                                 const uint8_t propIndex,
                                 const char* const value,
                                 const SceneMode sceneMode)
    {
        setBlockProperty(0, block, propIndex, value, sceneMode);
    }
   #endif

    // ----------------------------------------------------------------------------------------------------------------

    // class to activate non-blocking mode during a function scope, same as Host::NonBlockingScope.
    // NOTE must be used with care! A lot of HostConnector calls already use this and recursion is not supported!
    class NonBlockingScope {
        const Host::NonBlockingScope hnbs;
    public:
        NonBlockingScope(HostConnector& hostconn);
    };

    // same as above, but with audio fade-in and fade-out
    class NonBlockingScopeWithAudioFades {
        const Host::NonBlockingScopeWithAudioFades hnbs;
    public:
        NonBlockingScopeWithAudioFades(HostConnector& hostconn);
    };

    // ----------------------------------------------------------------------------------------------------------------

protected:
    // load host state as stored in the `current` struct
    // also preloads the other presets in the bank
    void hostClearAndLoadCurrentBank();

    void hostConnectAll(uint8_t row, uint8_t blockStart = 0, uint8_t blockEnd = NUM_BLOCKS_PER_PRESET - 1);
    void hostConnectBlockToBlock(uint8_t row, uint8_t blockA, uint8_t blockB);
    void hostConnectBlockToChainInput(uint8_t row, uint8_t block);
    void hostConnectBlockToChainOutput(uint8_t row, uint8_t block);
    void hostConnectChainEndpoints(uint8_t row);

    void hostDisconnectAll(bool disconnectSideChains = false);
    void hostDisconnectAllBlockInputs(uint8_t row, uint8_t block, bool disconnectSideChains = false);
    void hostDisconnectAllBlockOutputs(uint8_t row, uint8_t block, bool disconnectSideChains = false);
    void hostDisconnectAllBlockInputs(const Block& blockdata, const HostBlockPair& hbp, bool disconnectSideChains = false);
    void hostDisconnectAllBlockOutputs(const Block& blockdata, const HostBlockPair& hbp, bool disconnectSideChains = false);
    void hostDisconnectChainEndpoints(uint8_t row);

    void hostEnsureStereoChain(uint8_t preset, uint8_t row, uint8_t blockStart = 0, bool recursive = false);

    void hostSetupSideIO(uint8_t preset, uint8_t row, uint8_t block, HostBlockPair hbp, const Lv2Plugin* plugin);

    // remove all bindings related to a block
    void hostRemoveAllBlockBindings(uint8_t row, uint8_t block);

    void hostRemoveInstanceForBlock(uint8_t row, uint8_t block);

private:
    void hostConnectChainEndpointsAction(uint8_t row, bool connect);
    void hostConnectChainInputAction(uint8_t row, uint8_t block, bool connect);
    void hostConnectChainOutputAction(uint8_t row, uint8_t block, bool connect);
    void hostDisconnectBlockAction(const Block& blockdata, const HostBlockPair& hbp, bool outputs, bool disconnectSideChains);

    // loads preset data, does not trigger host commands
    void jsonPresetLoad(Preset& presetdata, const nlohmann::json& json) const;

    // saves preset data, also no host commands
    void jsonPresetSave(const Preset& presetdata, nlohmann::json& json) const;

    // load preset data from the current bank, only does host commands
    void hostLoadPreset(uint8_t preset);

    // unload "old" and load current preset, only does host commands
    void hostSwitchPreset(const Current& old);

    // add (active==true) or preload block defined by blockdata to instance_number
    bool hostLoadInstance(const Block& blockdata, uint16_t instance_number, bool active);

    // set bypass state of block and its pair if exists
    void hostBypassBlockPair(const HostBlockPair& hbp, bool bypass);

    // remove block instance and its pair if exists
    void hostRemoveBlockPair(const HostBlockPair& hbp);

    // patch_set for block and its pair if exists
    void hostPatchSetBlockPair(const HostBlockPair& hbp, const Property& propdata);

    // params_flush for block and its pair if exists
    void hostParamsFlushBlockPair(const HostBlockPair& hbp, uint8_t reset_value, const std::vector<flushed_param>& params);

    // internal feedback handling, for updating parameter values
    void hostFeedbackCallback(const HostFeedbackData& data) override;

    // init block using plugin default values, optionally fill index maps
    void initBlock(Block& blockdata,
                   const Lv2Plugin* plugin,
                   uint8_t numInputs,
                   uint8_t numOutputs,
                   uint8_t numSideInputs,
                   uint8_t numSideOutputs,
                   std::unordered_map<std::string, uint8_t>* paramToIndexMapOpt = nullptr,
                   std::unordered_map<std::string, uint8_t>* propToIndexMapOpt = nullptr) const;

    void allocPreset(Preset& preset, bool init = true);
    static void resetPreset(Preset& preset);
};

using HostBindings = HostConnector::Bindings;
using HostBlock = HostConnector::Block;
using HostParameter = HostConnector::Parameter;
using HostParameterBinding = HostConnector::ParameterBinding;
using HostProperty = HostConnector::Property;
using HostPropertyBinding = HostConnector::PropertyBinding;
using HostSceneMode = HostConnector::SceneMode;
using HostCallbackData = HostConnector::Callback::Data;
using HostNonBlockingScope = HostConnector::NonBlockingScope;
using HostNonBlockingScopeWithAudioFades = HostConnector::NonBlockingScopeWithAudioFades;

// --------------------------------------------------------------------------------------------------------------------<|MERGE_RESOLUTION|>--- conflicted
+++ resolved
@@ -643,10 +643,9 @@
     // connect a tool audio output port to another tool's input port
     void connectTool2Tool(uint8_t toolAIndex, const char* toolAOutSymbol, uint8_t toolBIndex, const char* toolBInSymbol);
 
-<<<<<<< HEAD
     // connect a block output port to a tool input port
     void connectBlock2Tool(uint8_t row, uint8_t block, uint8_t toolIndex, const char* toolInSymbolL, const char* toolInSymbolR = nullptr);
-=======
+
     // map a tool parameter to a specific MIDI CC
     void mapToolParameterToMIDICC(uint8_t toolIndex,
                                   const char* symbol,
@@ -657,7 +656,6 @@
 
     // unmap a tool parameter from MIDI CC
     void unmapToolParameterFromMIDICC(uint8_t toolIndex, const char* symbol);
->>>>>>> eb3c059d
 
     // set a block parameter value
     // NOTE value must already be sanitized!
