// SPDX-FileCopyrightText: 2024-2025 Filipe Coelho <falktx@darkglass.com>
// SPDX-License-Identifier: ISC

#pragma once

#include "config.h"
#include "host.hpp"
#include "instance_mapper.hpp"
#include "lv2.hpp"

#include <cassert>
<<<<<<< HEAD
#include <cstdint>
#include <cstring>
#include <list>

// --------------------------------------------------------------------------------------------------------------------
// default configuration

#ifndef NUM_BINDING_ACTUATORS
#define NUM_BINDING_ACTUATORS 6
#endif

#ifndef NUM_PRESETS_PER_BANK
#define NUM_PRESETS_PER_BANK 3
#endif

#ifndef NUM_SCENES_PER_PRESET
#define NUM_SCENES_PER_PRESET 2
#endif

#ifndef NUM_BLOCKS_PER_PRESET
#define NUM_BLOCKS_PER_PRESET 6
#endif

#ifndef MAX_PARAMS_PER_BLOCK
#define MAX_PARAMS_PER_BLOCK 60
#endif

#ifndef JACK_CAPTURE_PORT_1
#define JACK_CAPTURE_PORT_1 "system:capture_1"
#endif

#ifndef JACK_CAPTURE_PORT_2
#define JACK_CAPTURE_PORT_2 "system:capture_2"
#endif

#ifndef JACK_PLAYBACK_PORT_1
#define JACK_PLAYBACK_PORT_1 "mod-monitor:in_1"
#endif

#ifndef JACK_PLAYBACK_PORT_2
#define JACK_PLAYBACK_PORT_2 "mod-monitor:in_2"
#endif

#ifndef JACK_PLAYBACK_MONITOR_PORT_1
#define JACK_PLAYBACK_MONITOR_PORT_1 "mod-monitor:out_1"
#endif

#ifndef JACK_PLAYBACK_MONITOR_PORT_2
#define JACK_PLAYBACK_MONITOR_PORT_2 "mod-monitor:out_2"
#endif

// --------------------------------------------------------------------------------------------------------------------
// check valid configuration

#if NUM_PRESETS_PER_BANK > UINT8_MAX
#error NUM_PRESETS_PER_BANK > UINT8_MAX, need to adjust data types
#endif

#if NUM_BLOCKS_PER_PRESET > UINT8_MAX
#error NUM_BLOCKS_PER_PRESET > UINT8_MAX, need to adjust data types
#endif

#if MAX_PARAMS_PER_BLOCK > UINT8_MAX
#error MAX_PARAMS_PER_BLOCK > UINT8_MAX, need to adjust data types
#endif

// --------------------------------------------------------------------------------------------------------------------

#define MAX_MOD_HOST_PLUGIN_INSTANCES 9990
#define MAX_MOD_HOST_TOOL_INSTANCES   10
#define MAX_MOD_HOST_INSTANCES        (MAX_MOD_HOST_PLUGIN_INSTANCES + MAX_MOD_HOST_TOOL_INSTANCES)

// --------------------------------------------------------------------------------------------------------------------

static constexpr const uint16_t kMaxHostInstances = NUM_PRESETS_PER_BANK * (NUM_BLOCKS_PER_PRESET * 4);
static_assert(kMaxHostInstances < MAX_MOD_HOST_PLUGIN_INSTANCES,
              "maximum amount of instances is bigger than what mod-host can do");

struct HostInstanceMapper {
    struct BlockPair {
        uint16_t id;
        uint16_t pair;
    };

    struct {
        struct {
            BlockPair blocks[NUM_BLOCKS_PER_PRESET];
        } presets[NUM_PRESETS_PER_BANK];
    } map;

    bool used[kMaxHostInstances];

    HostInstanceMapper()
    {
        reset();
    }

    uint16_t add(const uint8_t preset, const uint8_t block)
    {
        assert(map.presets[preset].blocks[block].id == kMaxHostInstances);
        assert(map.presets[preset].blocks[block].pair == kMaxHostInstances);

        for (uint16_t id = 0; id < kMaxHostInstances; ++id)
        {
            if (used[id])
                continue;

            used[id] = true;
            map.presets[preset].blocks[block].id = id;

            return id;
        }

        // something went really wrong if we reach this, abort
        abort();
    }

    uint16_t add_pair(const uint8_t preset, const uint8_t block)
    {
        assert(map.presets[preset].blocks[block].id != kMaxHostInstances);
        assert(map.presets[preset].blocks[block].pair == kMaxHostInstances);

        for (uint16_t id2 = 0; id2 < kMaxHostInstances; ++id2)
        {
            if (used[id2])
                continue;

            used[id2] = true;
            map.presets[preset].blocks[block].pair = id2;

            return id2;
        }

        // something went really wrong if we reach this, abort
        abort();
    }

    BlockPair remove(const uint8_t preset, const uint8_t block)
    {
        assert(map.presets[preset].blocks[block].id != kMaxHostInstances);

        const uint16_t id = map.presets[preset].blocks[block].id;
        const uint16_t id2 = map.presets[preset].blocks[block].pair;

        map.presets[preset].blocks[block].id = kMaxHostInstances;
        used[id] = false;

        if (id2 != kMaxHostInstances)
        {
            map.presets[preset].blocks[block].pair = kMaxHostInstances;
            used[id2] = false;
        }

        return { id, id2 };
    }

    uint16_t remove_pair(const uint8_t preset, const uint8_t block)
    {
        assert(map.presets[preset].blocks[block].id != kMaxHostInstances);
        assert(map.presets[preset].blocks[block].pair != kMaxHostInstances);

        const uint16_t id2 = map.presets[preset].blocks[block].pair;

        map.presets[preset].blocks[block].pair = kMaxHostInstances;
        used[id2] = false;

        return id2;
    }

    BlockPair get(const uint8_t preset, const uint8_t block) const
    {
        return map.presets[preset].blocks[block];
    }

    uint8_t get_block_with_id(const uint8_t preset, const uint16_t id) const
    {
        for (uint8_t b = 0; b < NUM_BLOCKS_PER_PRESET; ++b)
        {
            if (map.presets[preset].blocks[b].id == id)
                return b;
            if (map.presets[preset].blocks[b].pair == id)
                return NUM_BLOCKS_PER_PRESET;
        }

        return NUM_BLOCKS_PER_PRESET;
    }

    void reset()
    {
        for (uint8_t p = 0; p < NUM_PRESETS_PER_BANK; ++p)
            for (uint8_t b = 0; b < NUM_BLOCKS_PER_PRESET; ++b)
                map.presets[p].blocks[b].id = map.presets[p].blocks[b].pair = kMaxHostInstances;

        std::memset(used, 0, sizeof(bool) * kMaxHostInstances);
    }
};

// --------------------------------------------------------------------------------------------------------------------
=======
#include <array>
#include <list>

// --------------------------------------------------------------------------------------------------------------------
>>>>>>> 6b54d49d

struct HostConnector : Host::FeedbackCallback {
    struct Callback {
        struct Data {
            enum {
                kAudioMonitor,
                kLog,
                kParameterSet,
                kPatchSet,
                kToolParameterSet,
                kToolPatchSet,
            } type;
            union {
                // kAudioMonitor
                struct {
                    int index;
                    float value;
                } audioMonitor;
                // kLog
                struct {
                    char type;
                    const char* msg;
                } log;
                // kParameterSet
                struct {
                    uint8_t row;
                    uint8_t block;
                    uint8_t index;
                    const char* symbol;
                    float value;
                } parameterSet;
                // kPatchSet
                struct {
                    uint8_t row;
                    uint8_t block;
                    const char* key;
                    char type;
                    HostPatchData data;
                } patchSet;
                // kToolParameterSet
                struct {
                    uint8_t index;
                    const char* symbol;
                    float value;
                } toolParameterSet;
                // kToolPatchSet
                struct {
                    uint8_t index;
                    const char* key;
                    char type;
                    HostPatchData data;
                } toolPatchSet;
            };
        };

        virtual ~Callback() = default;
        virtual void hostConnectorCallback(const Data& data) = 0;
    };

    struct Parameter {
        std::string symbol;
        float value;
        struct {
            // convenience meta-data, not stored in json state
            uint32_t flags;
            float def, min, max;
            std::string name;
            std::string shortname;
            std::string unit;
            std::vector<Lv2ScalePoint> scalePoints;
        } meta;
    };

    struct SceneParameterValue {
        bool used;
        float value;
    };

    struct Block {
        bool enabled = false;
        std::string quickPotSymbol;
        std::string uri;
        struct {
            // convenience meta-data, not stored in json state
            uint8_t quickPotIndex;
            bool hasScenes = false;
            uint8_t numInputs = 0;
            uint8_t numOutputs = 0;
            uint8_t numSideInputs = 0;
            uint8_t numSideOutputs = 0;
            std::string name;
            std::string abbreviation;
        } meta;
        std::vector<Parameter> parameters;
        std::array<std::vector<SceneParameterValue>, NUM_SCENES_PER_PRESET + 1> sceneValues;
    };

    struct Binding {
        uint8_t row;
        uint8_t block;
        std::string parameterSymbol;
        struct {
            // convenience meta-data, not stored in json state
            uint8_t parameterIndex;
        } meta;
    };

    struct ChainRow {
        std::vector<Block> blocks;
        std::array<std::string, 2> capture;
        std::array<std::string, 2> playback;
    };

    struct Preset {
        std::string name;
        std::string filename;
        std::array<std::list<Binding>, NUM_BINDING_ACTUATORS> bindings; // TODO private ?
    private:
        friend struct HostConnector;
        friend class WebSocketConnector;
        std::array<ChainRow, NUM_BLOCK_CHAIN_ROWS> chains;
    };

    struct Current : Preset {
        uint8_t preset = 0;
        uint8_t scene = 0;
        uint8_t numLoadedPlugins = 0;
        bool dirty = false;

       #if NUM_BLOCK_CHAIN_ROWS != 1
        [[nodiscard]] inline const Block& block(const uint8_t row, const uint8_t block) const noexcept
        {
            assert(row < NUM_BLOCK_CHAIN_ROWS);
            assert(block < NUM_BLOCKS_PER_PRESET);
            return chains[row].blocks[block];
        }
       #else
        [[nodiscard]] inline const Block& block(const uint8_t block) const noexcept
        {
            assert(block < NUM_BLOCKS_PER_PRESET);
            return chains[0].blocks[block];
        }
       #endif
    };

    // connection to mod-host, handled internally
    Host _host;

protected:
    // internal host instance mapper
    HostInstanceMapper _mapper;

    // internal current preset state
    Current _current;

    // default state for each preset
    std::array<Preset, NUM_PRESETS_PER_BANK> _presets;

    // current connector callback
    Callback* _callback = nullptr;

    // first time booting up
    bool _firstboot = true;

public:
    // lv2 world for getting information about plugins
    const Lv2World lv2world;

    // constructor, initializes connection to mod-host and sets `ok` to true if successful
    HostConnector();

    // ----------------------------------------------------------------------------------------------------------------

    // whether the host connection is working
    bool ok = false;

    // try to reconnect host if it previously failed
    bool reconnect();

    // return average dsp load
    float dspLoad();

    // poll for host updates (e.g. MIDI-mapped parameter changes, tempo changes)
    // NOTE make sure to call `requestHostUpdates()` after handling all updates
    void pollHostUpdates(Callback* callback);

    // request more host updates
    void requestHostUpdates();

    // ----------------------------------------------------------------------------------------------------------------
    // debug helpers

    // get internal Id(s) used for debugging
    [[nodiscard]] std::string getBlockId(uint8_t row, uint8_t block) const;

    // print current state for debugging
    void printStateForDebug(bool withBlocks, bool withParams, bool withBindings) const;

    // ----------------------------------------------------------------------------------------------------------------
    // check valid configuration

    // public and read-only current preset state
    const Current& current = _current;

    // get the preset at @a index
    // returns the preset state from the current bank (which might be different from the current state)
    [[nodiscard]] const Preset& getBankPreset(uint8_t preset) const;

    // get the current preset at @a index
    // returns current state if preset is currently active, otherwise the preset state from the current bank
     [[nodiscard]] const Preset& getCurrentPreset(uint8_t preset) const;

    // ----------------------------------------------------------------------------------------------------------------
    // bank handling

    // load bank from a set of preset files and activate the first
    void loadBankFromPresetFiles(const std::array<std::string, NUM_PRESETS_PER_BANK>& filenames);

    // save all presets (from the non-current data)
    bool saveBankToPresetFiles(const std::array<std::string, NUM_PRESETS_PER_BANK>& filenames);

    // ----------------------------------------------------------------------------------------------------------------
    // preset handling

    // load preset from a file, automatically replacing the current preset and optionally the default too
    // returning false means the current chain was unchanged, likely because the file contains invalid state
    bool loadCurrentPresetFromFile(const char* filename, bool replaceDefault);

    // save current preset to a file
    bool saveCurrentPresetToFile(const char* filename);

    // save current preset
    // a preset must have been loaded or saved to a file before, so that `current.filename` is valid
    bool saveCurrentPreset();

    // clear current preset
    // sets dirty flag if any blocks were removed
    void clearCurrentPreset();

    // set the name of the current preset
    void setCurrentPresetName(const char* name);

    // switch to another preset within the current bank
    // returning false means the current chain was unchanged
    bool switchPreset(uint8_t preset);

    // ----------------------------------------------------------------------------------------------------------------
    // block handling

    // enable or disable/bypass a block
    // returning false means the block was unchanged
    bool enableBlock(uint8_t row, uint8_t block, bool enable);

    // reorder a block into aconst  new position
    // returning false means the current chain was unchanged
    bool reorderBlock(uint8_t row, uint8_t orig, uint8_t dest);

    // replace a block with another lv2 plugin (referenced by its URI)
    // passing null or empty string as the URI means clearing the block
    // returning false means the block was unchanged
    bool replaceBlock(uint8_t row, uint8_t block, const char* uri);

    // convenience calls for single-chain builds
   // #if NUM_BLOCK_CHAIN_ROWS == 1
    inline bool enableBlock(const uint8_t block, const bool enable)
    {
        return enableBlock(0, block, enable);
    }

    inline bool reorderBlock(const uint8_t orig, const uint8_t dest)
    {
        return reorderBlock(0, orig, dest);
    }

    inline bool replaceBlock(const uint8_t block, const char* const uri)
    {
        return replaceBlock(0, block, uri);
    }
   // #else
    // move a block into a new row, by swapping position with an empty block
    // returning false means the current chain was unchanged
    bool swapBlockRow(uint8_t row, uint8_t block, uint8_t emptyRow, uint8_t emptyBlock);
   // #endif

    // ----------------------------------------------------------------------------------------------------------------
    // scene handling

    // switch to another scene within the current preset
    // returning false means the current chain was unchanged
    bool switchScene(uint8_t scene);

    // ----------------------------------------------------------------------------------------------------------------
    // bindings NOTICE WORK-IN-PROGRESS

    // add a block binding (for enable/disable control)
    bool addBlockBinding(uint8_t hwid, uint8_t row, uint8_t block);

    // add a block parameter binding
    bool addBlockParameterBinding(uint8_t hwid, uint8_t row, uint8_t block, uint8_t paramIndex);

    // remove a block binding (for enable/disable control)
    bool removeBlockBinding(uint8_t hwid, uint8_t row, uint8_t block);

    // remove a block parameter binding
    bool removeBlockParameterBinding(uint8_t hwid, uint8_t row, uint8_t block, uint8_t paramIndex);

    // reorder bindings
    bool reorderBlockBinding(uint8_t hwid, uint8_t dest);

    // convenience calls for single-chain builds
   #if NUM_BLOCK_CHAIN_ROWS == 1
    inline bool addBlockBinding(const uint8_t hwid, const uint8_t block)
    {
        return addBlockBinding(hwid, 0, block);
    }

    inline bool addBlockParameterBinding(const uint8_t hwid, const uint8_t block, const uint8_t paramIndex)
    {
        return addBlockParameterBinding(hwid, 0, block, paramIndex);
    }

    inline bool removeBlockBinding(const uint8_t hwid, const uint8_t block)
    {
        return removeBlockBinding(hwid, 0, block);
    }

    inline bool removeBlockParameterBinding(const uint8_t hwid, const uint8_t block, const uint8_t paramIndex)
    {
        return removeBlockParameterBinding(hwid, 0, block, paramIndex);
    }
   #endif

    // ----------------------------------------------------------------------------------------------------------------
    // parameters

    // set a block parameter value
    // NOTE value must already be sanitized!
    void setBlockParameter(uint8_t row, uint8_t block, uint8_t paramIndex, float value);

    // enable monitoring for block output parameter
    void monitorBlockOutputParameter(uint8_t row, uint8_t block, uint8_t paramIndex);

    // convenience calls for single-chain builds
   #if NUM_BLOCK_CHAIN_ROWS == 1
    inline void setBlockParameter(const uint8_t block, const uint8_t paramIndex, const float value)
    {
        setBlockParameter(0, block, paramIndex, value);
    }

    inline void monitorBlockOutputParameter(const uint8_t block, const uint8_t paramIndex)
    {
        monitorBlockOutputParameter(0, block, paramIndex);
    }
   #endif

    // ----------------------------------------------------------------------------------------------------------------
    // tool handling NOTICE WORK-IN-PROGRESS

    // enable a "system tool" lv2 plugin (referenced by its URI)
    // passing null or empty string as the URI means disabling the tool
    // NOTE toolIndex must be < 10
    bool enableTool(uint8_t toolIndex, const char* uri);

    // connect a tool audio input port to an arbitrary jack output port
    void connectToolAudioInput(uint8_t toolIndex, const char* symbol, const char* jackPort);

    // connect a tool audio output port to an arbitrary jack input port
    void connectToolAudioOutput(uint8_t toolIndex, const char* symbol, const char* jackPort);

    // connect a tool audio output port to another tool's input port
    void connectTool2Tool(uint8_t toolAIndex, const char* toolAOutSymbol, uint8_t toolBIndex, const char* toolBInSymbol);

    // use a tool's output instead of JACK_CAPTURE_PORT_1 or JACK_CAPTURE_PORT_2
    // NOTE: takes effect only with upcoming connections so works best right after constructor
    void toolOutAsCapturePort(uint8_t toolIndex, const char* symbol, uint8_t capturePortIndex);

    // use a tool's input instead of JACK_PLAYBACK_PORT_1 or JACK_PLAYBACK_PORT_2
    // NOTE: takes effect only with upcoming connections so works best right after constructor
    void toolInAsPlaybackPort(uint8_t toolIndex, const char* symbol, uint8_t playbackPortIndex);

    // set a block parameter value
    // NOTE value must already be sanitized!
    void setToolParameter(uint8_t toolIndex, const char* symbol, float value);

    // enable monitoring for tool output parameter
    void monitorToolOutputParameter(uint8_t toolIndex, const char* symbol);

    // ----------------------------------------------------------------------------------------------------------------
    // properties

    // WIP details below this point

    // set a block property
    void setBlockProperty(uint8_t row, uint8_t block, const char* uri, const char* value);

    // convenience calls for single-chain builds
   #if NUM_BLOCK_CHAIN_ROWS == 1
    inline void setBlockProperty(const uint8_t block, const char* uri, const char* value)
    {
        setBlockProperty(0, block, uri, value);
    }
   #endif

protected:
    // load host state as stored in the `current` struct
    // also preloads the other presets in the bank
    void hostClearAndLoadCurrentBank();

    void hostConnectAll(uint8_t row, uint8_t blockStart = 0, uint8_t blockEnd = NUM_BLOCKS_PER_PRESET - 1);
    void hostConnectBlockToBlock(uint8_t row, uint8_t blockA, uint8_t blockB);
    void hostConnectBlockToChainInput(uint8_t row, uint8_t block);
    void hostConnectBlockToChainOutput(uint8_t row, uint8_t block);

    void hostDisconnectAll();
    void hostDisconnectAllBlockInputs(uint8_t row, uint8_t block);
    void hostDisconnectAllBlockOutputs(uint8_t row, uint8_t block);
    void hostDisconnectAllBlockOutputs(const Block& blockdata, const HostBlockPair& hbp);
    void hostDisconnectAllBlockInputs(const Block& blockdata, const HostBlockPair& hbp);

    void hostEnsureStereoChain(uint8_t row, uint8_t blockStart);

    void hostSetupSideIO(uint8_t row, uint8_t block, HostBlockPair hbp, const Lv2Plugin* plugin);

    // remove all bindings related to a block
    void hostRemoveAllBlockBindings(uint8_t row, uint8_t block);

    void hostRemoveInstanceForBlock(uint8_t row, uint8_t block);

private:
    void hostConnectChainInputAction(uint8_t row, uint8_t block, bool connect);
    void hostConnectChainOutputAction(uint8_t row, uint8_t block, bool connect);
    void hostDisconnectBlockAction(const Block& blockdata, const HostBlockPair& hbp, bool outputs);

    template<class nlohmann_json>
    uint8_t hostLoadPreset(Preset& presetdata, nlohmann_json& json);

    template<class nlohmann_json>
    void hostSavePreset(const Preset& presetdata, nlohmann_json& json) const;

    void hostSwitchPreset(const Current& old);

    // internal feedback handling, for updating parameter values
    void hostFeedbackCallback(const HostFeedbackData& data) override;

    void hostReady();

<<<<<<< HEAD
    std::string jackCapturePort1 { JACK_CAPTURE_PORT_1 };
    std::string jackCapturePort2 { JACK_CAPTURE_PORT_2 };

    std::string jackPlaybackPort1 { JACK_PLAYBACK_PORT_1 };
    std::string jackPlaybackPort2 { JACK_PLAYBACK_PORT_2 };

    static constexpr uint8_t kNCapturePorts = 2;
    static constexpr uint8_t kNPlaybackPorts = 2;

=======
    static void allocPreset(Preset& preset);
    static void resetPreset(Preset& preset);
>>>>>>> 6b54d49d
};

using HostCallbackData = HostConnector::Callback::Data;

// --------------------------------------------------------------------------------------------------------------------<|MERGE_RESOLUTION|>--- conflicted
+++ resolved
@@ -9,211 +9,11 @@
 #include "lv2.hpp"
 
 #include <cassert>
-<<<<<<< HEAD
 #include <cstdint>
-#include <cstring>
-#include <list>
-
-// --------------------------------------------------------------------------------------------------------------------
-// default configuration
-
-#ifndef NUM_BINDING_ACTUATORS
-#define NUM_BINDING_ACTUATORS 6
-#endif
-
-#ifndef NUM_PRESETS_PER_BANK
-#define NUM_PRESETS_PER_BANK 3
-#endif
-
-#ifndef NUM_SCENES_PER_PRESET
-#define NUM_SCENES_PER_PRESET 2
-#endif
-
-#ifndef NUM_BLOCKS_PER_PRESET
-#define NUM_BLOCKS_PER_PRESET 6
-#endif
-
-#ifndef MAX_PARAMS_PER_BLOCK
-#define MAX_PARAMS_PER_BLOCK 60
-#endif
-
-#ifndef JACK_CAPTURE_PORT_1
-#define JACK_CAPTURE_PORT_1 "system:capture_1"
-#endif
-
-#ifndef JACK_CAPTURE_PORT_2
-#define JACK_CAPTURE_PORT_2 "system:capture_2"
-#endif
-
-#ifndef JACK_PLAYBACK_PORT_1
-#define JACK_PLAYBACK_PORT_1 "mod-monitor:in_1"
-#endif
-
-#ifndef JACK_PLAYBACK_PORT_2
-#define JACK_PLAYBACK_PORT_2 "mod-monitor:in_2"
-#endif
-
-#ifndef JACK_PLAYBACK_MONITOR_PORT_1
-#define JACK_PLAYBACK_MONITOR_PORT_1 "mod-monitor:out_1"
-#endif
-
-#ifndef JACK_PLAYBACK_MONITOR_PORT_2
-#define JACK_PLAYBACK_MONITOR_PORT_2 "mod-monitor:out_2"
-#endif
-
-// --------------------------------------------------------------------------------------------------------------------
-// check valid configuration
-
-#if NUM_PRESETS_PER_BANK > UINT8_MAX
-#error NUM_PRESETS_PER_BANK > UINT8_MAX, need to adjust data types
-#endif
-
-#if NUM_BLOCKS_PER_PRESET > UINT8_MAX
-#error NUM_BLOCKS_PER_PRESET > UINT8_MAX, need to adjust data types
-#endif
-
-#if MAX_PARAMS_PER_BLOCK > UINT8_MAX
-#error MAX_PARAMS_PER_BLOCK > UINT8_MAX, need to adjust data types
-#endif
-
-// --------------------------------------------------------------------------------------------------------------------
-
-#define MAX_MOD_HOST_PLUGIN_INSTANCES 9990
-#define MAX_MOD_HOST_TOOL_INSTANCES   10
-#define MAX_MOD_HOST_INSTANCES        (MAX_MOD_HOST_PLUGIN_INSTANCES + MAX_MOD_HOST_TOOL_INSTANCES)
-
-// --------------------------------------------------------------------------------------------------------------------
-
-static constexpr const uint16_t kMaxHostInstances = NUM_PRESETS_PER_BANK * (NUM_BLOCKS_PER_PRESET * 4);
-static_assert(kMaxHostInstances < MAX_MOD_HOST_PLUGIN_INSTANCES,
-              "maximum amount of instances is bigger than what mod-host can do");
-
-struct HostInstanceMapper {
-    struct BlockPair {
-        uint16_t id;
-        uint16_t pair;
-    };
-
-    struct {
-        struct {
-            BlockPair blocks[NUM_BLOCKS_PER_PRESET];
-        } presets[NUM_PRESETS_PER_BANK];
-    } map;
-
-    bool used[kMaxHostInstances];
-
-    HostInstanceMapper()
-    {
-        reset();
-    }
-
-    uint16_t add(const uint8_t preset, const uint8_t block)
-    {
-        assert(map.presets[preset].blocks[block].id == kMaxHostInstances);
-        assert(map.presets[preset].blocks[block].pair == kMaxHostInstances);
-
-        for (uint16_t id = 0; id < kMaxHostInstances; ++id)
-        {
-            if (used[id])
-                continue;
-
-            used[id] = true;
-            map.presets[preset].blocks[block].id = id;
-
-            return id;
-        }
-
-        // something went really wrong if we reach this, abort
-        abort();
-    }
-
-    uint16_t add_pair(const uint8_t preset, const uint8_t block)
-    {
-        assert(map.presets[preset].blocks[block].id != kMaxHostInstances);
-        assert(map.presets[preset].blocks[block].pair == kMaxHostInstances);
-
-        for (uint16_t id2 = 0; id2 < kMaxHostInstances; ++id2)
-        {
-            if (used[id2])
-                continue;
-
-            used[id2] = true;
-            map.presets[preset].blocks[block].pair = id2;
-
-            return id2;
-        }
-
-        // something went really wrong if we reach this, abort
-        abort();
-    }
-
-    BlockPair remove(const uint8_t preset, const uint8_t block)
-    {
-        assert(map.presets[preset].blocks[block].id != kMaxHostInstances);
-
-        const uint16_t id = map.presets[preset].blocks[block].id;
-        const uint16_t id2 = map.presets[preset].blocks[block].pair;
-
-        map.presets[preset].blocks[block].id = kMaxHostInstances;
-        used[id] = false;
-
-        if (id2 != kMaxHostInstances)
-        {
-            map.presets[preset].blocks[block].pair = kMaxHostInstances;
-            used[id2] = false;
-        }
-
-        return { id, id2 };
-    }
-
-    uint16_t remove_pair(const uint8_t preset, const uint8_t block)
-    {
-        assert(map.presets[preset].blocks[block].id != kMaxHostInstances);
-        assert(map.presets[preset].blocks[block].pair != kMaxHostInstances);
-
-        const uint16_t id2 = map.presets[preset].blocks[block].pair;
-
-        map.presets[preset].blocks[block].pair = kMaxHostInstances;
-        used[id2] = false;
-
-        return id2;
-    }
-
-    BlockPair get(const uint8_t preset, const uint8_t block) const
-    {
-        return map.presets[preset].blocks[block];
-    }
-
-    uint8_t get_block_with_id(const uint8_t preset, const uint16_t id) const
-    {
-        for (uint8_t b = 0; b < NUM_BLOCKS_PER_PRESET; ++b)
-        {
-            if (map.presets[preset].blocks[b].id == id)
-                return b;
-            if (map.presets[preset].blocks[b].pair == id)
-                return NUM_BLOCKS_PER_PRESET;
-        }
-
-        return NUM_BLOCKS_PER_PRESET;
-    }
-
-    void reset()
-    {
-        for (uint8_t p = 0; p < NUM_PRESETS_PER_BANK; ++p)
-            for (uint8_t b = 0; b < NUM_BLOCKS_PER_PRESET; ++b)
-                map.presets[p].blocks[b].id = map.presets[p].blocks[b].pair = kMaxHostInstances;
-
-        std::memset(used, 0, sizeof(bool) * kMaxHostInstances);
-    }
-};
-
-// --------------------------------------------------------------------------------------------------------------------
-=======
 #include <array>
 #include <list>
 
 // --------------------------------------------------------------------------------------------------------------------
->>>>>>> 6b54d49d
 
 struct HostConnector : Host::FeedbackCallback {
     struct Callback {
@@ -660,7 +460,9 @@
 
     void hostReady();
 
-<<<<<<< HEAD
+    static void allocPreset(Preset& preset);
+    static void resetPreset(Preset& preset);
+
     std::string jackCapturePort1 { JACK_CAPTURE_PORT_1 };
     std::string jackCapturePort2 { JACK_CAPTURE_PORT_2 };
 
@@ -670,10 +472,6 @@
     static constexpr uint8_t kNCapturePorts = 2;
     static constexpr uint8_t kNPlaybackPorts = 2;
 
-=======
-    static void allocPreset(Preset& preset);
-    static void resetPreset(Preset& preset);
->>>>>>> 6b54d49d
 };
 
 using HostCallbackData = HostConnector::Callback::Data;
